--- conflicted
+++ resolved
@@ -144,7 +144,6 @@
     def get_operation_atom(self):
         return OperationAtom(self.service_details[1], self)
 
-<<<<<<< HEAD
     def __pretty_print_atoms__(self, input_atoms):
 
         def process_svg_atom(atom):
@@ -189,14 +188,13 @@
             res_string += "\n\n"
             self.current_len = 0
         return res_string
-=======
+
+    def generate_callers_text(self):
+        return self.__pretty_print_atoms__(self.generate_callers())
+
     def open_channel_and_deposit(self, amount, expiration):
         self.service_client.deposit_and_open_channel(amount, expiration)
         return [E()]
->>>>>>> c775589c
-
-    def generate_callers_text(self):
-        return self.__pretty_print_atoms__(self.generate_callers())
 
     def _map_type(self, t):
         type_map = {'bool': 'Bool',
