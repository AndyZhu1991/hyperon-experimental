use crate::*;
use crate::matcher::MatchResultIter;
use crate::space::*;
use crate::metta::*;
use crate::metta::text::Tokenizer;
use crate::metta::text::SExprParser;
use crate::metta::runner::{Metta, RunContext, ModuleLoader, ResourceKey};
use crate::metta::runner::string::Str;
use crate::metta::types::{get_atom_types, get_meta_type};
use crate::metta::interpreter::interpret;
use crate::common::shared::Shared;
use crate::common::CachingMapper;
use crate::common::multitrie::MultiTrie;
use crate::space::grounding::atom_to_trie_key;

#[cfg(feature = "pkg_mgmt")]
use crate::metta::runner::{git_catalog::ModuleGitLocation, mod_name_from_url, pkg_mgmt::{UpdateMode, ManagedCatalog}};

use std::rc::Rc;
use std::cell::RefCell;
use std::fmt::Display;
use std::collections::HashMap;
use regex::Regex;

use super::arithmetics::*;
use super::string::*;

fn unit_result() -> Result<Vec<Atom>, ExecError> {
    Ok(vec![UNIT_ATOM()])
}

<<<<<<< HEAD
pub(crate) fn regex(regex: &str) -> Regex {
    Regex::new(regex).unwrap()
=======
// TODO: remove hiding errors completely after making it possible passing
// them to the user
fn interpret_no_error(space: DynSpace, expr: &Atom) -> Result<Vec<Atom>, String> {
    let result = interpret(space, expr);
    log::debug!("interpret_no_error: interpretation expr: {}, result {:?}", expr, result);
    match result {
        Ok(result) => Ok(result),
        Err(_) => Ok(vec![]),
    }
>>>>>>> f186f103
}

#[derive(Clone, Debug)]
pub struct ImportOp {
    //TODO-HACK: This is a terrible horrible ugly hack that should be fixed ASAP
    context: std::sync::Arc<std::sync::Mutex<Vec<std::sync::Arc<std::sync::Mutex<&'static mut RunContext<'static, 'static, 'static>>>>>>,
}

impl PartialEq for ImportOp {
    fn eq(&self, _other: &Self) -> bool { true }
}

impl ImportOp {
    pub fn new(metta: Metta) -> Self {
        Self{ context: metta.0.context.clone() }
    }
}

impl Display for ImportOp {
    fn fmt(&self, f: &mut std::fmt::Formatter<'_>) -> std::fmt::Result {
        write!(f, "import!")
    }
}

impl Grounded for ImportOp {
    fn type_(&self) -> Atom {
        //TODO: Ideally the "import as" / "import into" part would be optional
        //A deeper discussion on arg semantics as it relates to import! is here:
        // https://github.com/trueagi-io/hyperon-experimental/pull/580#discussion_r1491332304
        Atom::expr([ARROW_SYMBOL, ATOM_TYPE_ATOM, ATOM_TYPE_ATOM, UNIT_TYPE()])
    }

    fn execute(&self, args: &[Atom]) -> Result<Vec<Atom>, ExecError> {
        //QUESTION: "Import" can mean several (3) different things.  In Python parlance, it can mean
        //1. "import module" opt. ("as bar")
        //2. "from module import foo" opt. ("as bar")
        //3. "from module import *"
        //
        //Do we want one MeTTa operation with multiple ways of invoking it?  Or do we want different
        // implementations for different versions of the import operation?  (since we don't have key-words)
        // like "from" and "as" (unless we want to add them)
        //
        //The old version of this operation supported 1. or 3., depending on whether a "space" argument
        // mapped to an atom that already existed or not.  If the space atom existed and was a Space, then
        // the operation would perform behavior 3 (by importing only the space atom and no token).
        // Otherwise it would perform behavior 1, by adding a token, but not adding the child space atom to
        // the parent space.
        //
        //For now, in order to not lose functionality, I have kept this behavior.
        //
        // ** TO SUMMARIZE **
        // If the destination argument is the &self Space atom, the behavior is (3) ie "from module import *",
        // and if the destination argument is a Symbol atom, the behavior is (1) ie "import module as foo"
        //
        //The Underlying functionality for behavior 2 exists in MettaMod::import_item_from_dependency_as,
        //  but it isn't called yet because I wanted to discuss the way to expose it as a MeTTa op.
        //For behavior 3, there are deeper questions about desired behavior around tokenizer entries,
        //  transitive imports, etc.  I have summarized those concerns in the discussion comments above
        //  MettaMod::import_all_from_dependency
        //

        let arg_error = || ExecError::from("import! expects a destination &space and a module name argument");
        let dest_arg = args.get(0).ok_or_else(arg_error)?;
        let mod_name_atom = args.get(1).ok_or_else(arg_error)?;

        // TODO: replace Symbol by grounded String?
        let mod_name = match mod_name_atom {
            Atom::Symbol(mod_name) => mod_name.name(),
            _ => return Err("import! expects a module name as the first argument".into())
        };
        let mod_name = strip_quotes(mod_name);

        // Load the module into the runner, or get the ModId if it's already loaded
        //TODO: Remove this hack to access the RunContext, when it's part of the arguments to `execute`
        let ctx_ref = self.context.lock().unwrap().last().unwrap().clone();
        let mut context = ctx_ref.lock().unwrap();
        let mod_id = context.load_module(mod_name)?;

        // Import the module, as per the behavior described above
        match dest_arg {
            Atom::Symbol(dest_sym) => {
                context.import_dependency_as(mod_id, Some(dest_sym.name().to_string()))?;
            }
            other_atom => {
                match &other_atom {
                    Atom::Grounded(_) if Atom::as_gnd::<DynSpace>(other_atom) == Some(context.module().space()) => {
                        context.import_all_from_dependency(mod_id)?;
                    },
                    _ => {
                        return Err(format!("import! destination argument must be a symbol atom naming a new space, or &self.  Found: {other_atom:?}").into());
                    }
                }
            }
            // None => {
            //     //TODO: Currently this pattern is unreachable on account of arity-checking in the MeTTa
            //     // interpreter, but I have the code path in here for when it is possible
            //     context.module().import_dependency_as(&context.metta, mod_id, None)?;
            // },
        }

        unit_result()
    }

    fn match_(&self, other: &Atom) -> MatchResultIter {
        match_by_equality(self, other)
    }
}

#[derive(Clone, Debug)]
pub struct IncludeOp {
    //TODO-HACK: This is a terrible horrible ugly hack that should be fixed ASAP
    context: std::sync::Arc<std::sync::Mutex<Vec<std::sync::Arc<std::sync::Mutex<&'static mut RunContext<'static, 'static, 'static>>>>>>,
}

impl PartialEq for IncludeOp {
    fn eq(&self, _other: &Self) -> bool { true }
}

impl IncludeOp {
    pub fn new(metta: Metta) -> Self {
        Self{ context: metta.0.context.clone() }
    }
}

impl Display for IncludeOp {
    fn fmt(&self, f: &mut std::fmt::Formatter<'_>) -> std::fmt::Result {
        write!(f, "include")
    }
}

impl Grounded for IncludeOp {
    fn type_(&self) -> Atom {
        Atom::expr([ARROW_SYMBOL, ATOM_TYPE_ATOM, ATOM_TYPE_ATOM])
    }

    fn execute(&self, args: &[Atom]) -> Result<Vec<Atom>, ExecError> {
        let arg_error = || ExecError::from("include expects a module name argument");
        let mod_name_atom = args.get(0).ok_or_else(arg_error)?;

        // TODO: replace Symbol by grounded String?
        let mod_name = match mod_name_atom {
            Atom::Symbol(mod_name) => mod_name.name(),
            _ => return Err(arg_error())
        };
        let mod_name = strip_quotes(mod_name);

        //TODO: Remove this hack to access the RunContext, when it's part of the arguments to `execute`
        let ctx_ref = self.context.lock().unwrap().last().unwrap().clone();
        let mut context = ctx_ref.lock().unwrap();
        let program_buf = context.load_resource_from_module(mod_name, ResourceKey::MainMettaSrc)?;

        // Interpret the loaded MeTTa S-Expression text
        let program_text = String::from_utf8(program_buf)
            .map_err(|e| e.to_string())?;
        let parser = crate::metta::text::OwnedSExprParser::new(program_text);
        let eval_result = context.run_inline(|context| {
            context.push_parser(Box::new(parser));
            Ok(())
        })?;

        //NOTE: Current behavior returns the result of the last sub-eval to match the old
        // `import!` before before module isolation.  However that means the results prior to
        // the last are dropped.  I don't know how to fix this or if it's even wrong, but it's
        // different from the way "eval-type" APIs work when called from host code, e.g. Rust
        Ok(eval_result.into_iter().last().unwrap_or_else(|| vec![]))
    }

    fn match_(&self, other: &Atom) -> MatchResultIter {
        match_by_equality(self, other)
    }
}

/// mod-space! returns the space of a specified module, loading the module if it's not loaded already
//NOTE: The "impure" '!' denoted in the op atom name is due to the side effect of loading the module.  If
// we want a side-effect-free version, it could be implemented by calling `RunContext::get_module_by_name`
// instead of `RunContext::load_module`, but then the user would need to use `register-module!`, `import!`,
// or some other mechanism to make sure the module is loaded in advance.
#[derive(Clone, Debug)]
pub struct ModSpaceOp {
    //TODO-HACK: This is a terrible horrible ugly hack that should be fixed ASAP
    context: std::sync::Arc<std::sync::Mutex<Vec<std::sync::Arc<std::sync::Mutex<&'static mut RunContext<'static, 'static, 'static>>>>>>,
}

impl PartialEq for ModSpaceOp {
    fn eq(&self, _other: &Self) -> bool { true }
}

impl ModSpaceOp {
    pub fn new(metta: Metta) -> Self {
        Self{ context: metta.0.context.clone() }
    }
}

impl Display for ModSpaceOp {
    fn fmt(&self, f: &mut std::fmt::Formatter<'_>) -> std::fmt::Result {
        write!(f, "mod-space!")
    }
}

impl Grounded for ModSpaceOp {
    fn type_(&self) -> Atom {
        Atom::expr([ARROW_SYMBOL, ATOM_TYPE_ATOM, rust_type_atom::<DynSpace>()])
    }

    fn execute(&self, args: &[Atom]) -> Result<Vec<Atom>, ExecError> {
        let arg_error = "mod-space! expects a module name argument";
        let mod_name_atom = args.get(0).ok_or_else(|| ExecError::from(arg_error))?;

        // TODO: replace Symbol by grounded String?
        let mod_name = match mod_name_atom {
            Atom::Symbol(mod_name) => mod_name.name(),
            _ => {return Err(ExecError::from(arg_error))}
        };
        let mod_name = strip_quotes(mod_name);

        // Load the module into the runner, or get the ModId if it's already loaded
        //TODO: Remove this hack to access the RunContext, when it's part of the arguments to `execute`
        let ctx_ref = self.context.lock().unwrap().last().unwrap().clone();
        let mut context = ctx_ref.lock().unwrap();
        let mod_id = context.load_module(mod_name)?;

        let space = Atom::gnd(context.metta().module_space(mod_id));
        Ok(vec![space])
    }

    fn match_(&self, other: &Atom) -> MatchResultIter {
        match_by_equality(self, other)
    }
}

/// This operation prints the modules loaded from the top of the runner
///
/// NOTE: This is a temporary stop-gap to help MeTTa users inspect which modules they have loaded and
/// debug module import issues.  Ultimately it probably makes sense to make this information accessible
/// as a special kind of Space, so that it would be possible to work with it programmatically.
#[derive(Clone, Debug)]
pub struct PrintModsOp {
    metta: Metta
}

impl PartialEq for PrintModsOp {
    fn eq(&self, _other: &Self) -> bool { true }
}

impl PrintModsOp {
    pub fn new(metta: Metta) -> Self {
        Self{ metta }
    }
}

impl Display for PrintModsOp {
    fn fmt(&self, f: &mut std::fmt::Formatter<'_>) -> std::fmt::Result {
        write!(f, "print-mods!")
    }
}

impl Grounded for PrintModsOp {
    fn type_(&self) -> Atom {
        Atom::expr([ARROW_SYMBOL, UNIT_TYPE()])
    }

    fn execute(&self, _args: &[Atom]) -> Result<Vec<Atom>, ExecError> {
        self.metta.display_loaded_modules();
        unit_result()
    }

    fn match_(&self, other: &Atom) -> MatchResultIter {
        match_by_equality(self, other)
    }
}

#[derive(Clone, PartialEq, Debug)]
pub struct BindOp {
    tokenizer: Shared<Tokenizer>,
}

impl BindOp {
    pub fn new(tokenizer: Shared<Tokenizer>) -> Self {
        Self{ tokenizer }
    }
}

impl Display for BindOp {
    fn fmt(&self, f: &mut std::fmt::Formatter<'_>) -> std::fmt::Result {
        write!(f, "bind!")
    }
}

impl Grounded for BindOp {
    fn type_(&self) -> Atom {
        Atom::expr([ARROW_SYMBOL, ATOM_TYPE_SYMBOL, ATOM_TYPE_UNDEFINED, UNIT_TYPE()])
    }

    fn execute(&self, args: &[Atom]) -> Result<Vec<Atom>, ExecError> {
        let arg_error = || ExecError::from("bind! expects two arguments: token and atom");
        let token = <&SymbolAtom>::try_from(args.get(0).ok_or_else(arg_error)?).map_err(|_| "bind! expects symbol atom as a token")?.name();
        let atom = args.get(1).ok_or_else(arg_error)?.clone();

        let token_regex = Regex::new(token).map_err(|err| format!("Could convert token {} into regex: {}", token, err))?;
        self.tokenizer.borrow_mut().register_token(token_regex, move |_| { atom.clone() });
        unit_result()
    }

    fn match_(&self, other: &Atom) -> MatchResultIter {
        match_by_equality(self, other)
    }
}

#[derive(Clone, PartialEq, Debug)]
pub struct NewSpaceOp {}

impl Display for NewSpaceOp {
    fn fmt(&self, f: &mut std::fmt::Formatter<'_>) -> std::fmt::Result {
        write!(f, "new-space")
    }
}

impl Grounded for NewSpaceOp {
    fn type_(&self) -> Atom {
        Atom::expr([ARROW_SYMBOL, rust_type_atom::<DynSpace>()])
    }

    fn execute(&self, args: &[Atom]) -> Result<Vec<Atom>, ExecError> {
        if args.len() == 0 {
            let space = Atom::gnd(DynSpace::new(GroundingSpace::new()));
            Ok(vec![space])
        } else {
            Err("new-space doesn't expect arguments".into())
        }
    }

    fn match_(&self, other: &Atom) -> MatchResultIter {
        match_by_equality(self, other)
    }
}

#[derive(Clone, PartialEq, Debug)]
pub struct AddAtomOp {}

impl Display for AddAtomOp {
    fn fmt(&self, f: &mut std::fmt::Formatter<'_>) -> std::fmt::Result {
        write!(f, "add-atom")
    }
}

impl Grounded for AddAtomOp {
    fn type_(&self) -> Atom {
        Atom::expr([ARROW_SYMBOL, rust_type_atom::<DynSpace>(),
            ATOM_TYPE_ATOM, UNIT_TYPE()])
    }

    fn execute(&self, args: &[Atom]) -> Result<Vec<Atom>, ExecError> {
        let arg_error = || ExecError::from("add-atom expects two arguments: space and atom");
        let space = args.get(0).ok_or_else(arg_error)?;
        let atom = args.get(1).ok_or_else(arg_error)?;
        let space = Atom::as_gnd::<DynSpace>(space).ok_or("add-atom expects a space as the first argument")?;
        space.borrow_mut().add(atom.clone());
        unit_result()
    }

    fn match_(&self, other: &Atom) -> MatchResultIter {
        match_by_equality(self, other)
    }
}

#[derive(Clone, PartialEq, Debug)]
pub struct RemoveAtomOp {}

impl Display for RemoveAtomOp {
    fn fmt(&self, f: &mut std::fmt::Formatter<'_>) -> std::fmt::Result {
        write!(f, "remove-atom")
    }
}

impl Grounded for RemoveAtomOp {
    fn type_(&self) -> Atom {
        Atom::expr([ARROW_SYMBOL, rust_type_atom::<DynSpace>(),
            ATOM_TYPE_ATOM, UNIT_TYPE()])
    }

    fn execute(&self, args: &[Atom]) -> Result<Vec<Atom>, ExecError> {
        let arg_error = || ExecError::from("remove-atom expects two arguments: space and atom");
        let space = args.get(0).ok_or_else(arg_error)?;
        let atom = args.get(1).ok_or_else(arg_error)?;
        let space = Atom::as_gnd::<DynSpace>(space).ok_or("remove-atom expects a space as the first argument")?;
        space.borrow_mut().remove(atom);
        // TODO? Is it necessary to distinguish whether the atom was removed or not?
        unit_result()
    }

    fn match_(&self, other: &Atom) -> MatchResultIter {
        match_by_equality(self, other)
    }
}

#[derive(Clone, PartialEq, Debug)]
pub struct GetAtomsOp {}

impl Display for GetAtomsOp {
    fn fmt(&self, f: &mut std::fmt::Formatter<'_>) -> std::fmt::Result {
        write!(f, "get-atoms")
    }
}

impl Grounded for GetAtomsOp {
    fn type_(&self) -> Atom {
        Atom::expr([ARROW_SYMBOL, rust_type_atom::<DynSpace>(),
            ATOM_TYPE_ATOM])
    }

    fn execute(&self, args: &[Atom]) -> Result<Vec<Atom>, ExecError> {
        let arg_error = || ExecError::from("get-atoms expects one argument: space");
        let space = args.get(0).ok_or_else(arg_error)?;
        let space = Atom::as_gnd::<DynSpace>(space).ok_or("get-atoms expects a space as its argument")?;
        space.borrow().as_space().atom_iter()
            .map(|iter| iter.cloned().map(|a| make_variables_unique(a)).collect())
            .ok_or(ExecError::Runtime("Unsupported Operation. Can't traverse atoms in this space".to_string()))
    }

    fn match_(&self, other: &Atom) -> MatchResultIter {
        match_by_equality(self, other)
    }
}

#[derive(Clone, PartialEq, Debug)]
pub struct PragmaOp {
    settings: Shared<HashMap<String, Atom>>,
}

impl PragmaOp {
    pub fn new(settings: Shared<HashMap<String, Atom>>) -> Self {
        Self{ settings }
    }
}

impl Display for PragmaOp {
    fn fmt(&self, f: &mut std::fmt::Formatter<'_>) -> std::fmt::Result {
        write!(f, "pragma!")
    }
}

impl Grounded for PragmaOp {
    fn type_(&self) -> Atom {
        ATOM_TYPE_UNDEFINED
    }

    fn execute(&self, args: &[Atom]) -> Result<Vec<Atom>, ExecError> {
        let arg_error = || ExecError::from("pragma! expects key and value as arguments");
        let key = <&SymbolAtom>::try_from(args.get(0).ok_or_else(arg_error)?).map_err(|_| "pragma! expects symbol atom as a key")?.name();
        let value = args.get(1).ok_or_else(arg_error)?;
        self.settings.borrow_mut().insert(key.into(), value.clone());
        unit_result()
    }

    fn match_(&self, other: &Atom) -> MatchResultIter {
        match_by_equality(self, other)
    }
}

#[derive(Clone, PartialEq, Debug)]
pub struct GetTypeOp {
    space: DynSpace,
}

impl GetTypeOp {
    pub fn new(space: DynSpace) -> Self {
        Self{ space }
    }
}

impl Display for GetTypeOp {
    fn fmt(&self, f: &mut std::fmt::Formatter<'_>) -> std::fmt::Result {
        write!(f, "get-type")
    }
}

impl Grounded for GetTypeOp {
    fn type_(&self) -> Atom {
        Atom::expr([ARROW_SYMBOL, ATOM_TYPE_ATOM, ATOM_TYPE_ATOM])
    }

    fn execute(&self, args: &[Atom]) -> Result<Vec<Atom>, ExecError> {
        let arg_error = || ExecError::from("get-type expects single atom as an argument");
        let atom = args.get(0).ok_or_else(arg_error)?;

        Ok(get_atom_types(self.space.borrow().as_space(), atom))
    }

    fn match_(&self, other: &Atom) -> MatchResultIter {
        match_by_equality(self, other)
    }
}

#[derive(Clone, PartialEq, Debug)]
pub struct GetTypeSpaceOp {}

impl Display for GetTypeSpaceOp {
    fn fmt(&self, f: &mut std::fmt::Formatter<'_>) -> std::fmt::Result {
        write!(f, "get-type-space")
    }
}

impl Grounded for GetTypeSpaceOp {
    fn type_(&self) -> Atom {
        Atom::expr([ARROW_SYMBOL, rust_type_atom::<DynSpace>(), ATOM_TYPE_ATOM, ATOM_TYPE_ATOM])
    }

    fn execute(&self, args: &[Atom]) -> Result<Vec<Atom>, ExecError> {
        let arg_error = || ExecError::from("get-type-space expects two arguments: space and atom");
        let space = args.get(0).ok_or_else(arg_error)?;
        let space = Atom::as_gnd::<DynSpace>(space).ok_or("get-type-space expects a space as the first argument")?;
        let atom = args.get(1).ok_or_else(arg_error)?;
        log::debug!("GetTypeSpaceOp::execute: space: {}, atom: {}", space, atom);

        Ok(get_atom_types(space, atom))
    }

    fn match_(&self, other: &Atom) -> MatchResultIter {
        match_by_equality(self, other)
    }
}

#[derive(Clone, PartialEq, Debug)]
pub struct GetMetaTypeOp { }

impl Display for GetMetaTypeOp {
    fn fmt(&self, f: &mut std::fmt::Formatter<'_>) -> std::fmt::Result {
        write!(f, "get-metatype")
    }
}

impl Grounded for GetMetaTypeOp {
    fn type_(&self) -> Atom {
        Atom::expr([ARROW_SYMBOL, ATOM_TYPE_ATOM, ATOM_TYPE_ATOM])
    }

    fn execute(&self, args: &[Atom]) -> Result<Vec<Atom>, ExecError> {
        let arg_error = || ExecError::from("get-metatype expects single atom as an argument");
        let atom = args.get(0).ok_or_else(arg_error)?;

        Ok(vec![get_meta_type(&atom)])
    }

    fn match_(&self, other: &Atom) -> MatchResultIter {
        match_by_equality(self, other)
    }
}


#[derive(Clone, PartialEq, Debug)]
pub struct PrintlnOp {}

impl Display for PrintlnOp {
    fn fmt(&self, f: &mut std::fmt::Formatter<'_>) -> std::fmt::Result {
        write!(f, "println!")
    }
}

impl Grounded for PrintlnOp {
    fn type_(&self) -> Atom {
        Atom::expr([ARROW_SYMBOL, ATOM_TYPE_UNDEFINED, UNIT_TYPE()])
    }

    fn execute(&self, args: &[Atom]) -> Result<Vec<Atom>, ExecError> {
        let arg_error = || ExecError::from("println! expects single atom as an argument");
        let atom = args.get(0).ok_or_else(arg_error)?;
        println!("{}", atom_to_string(atom));
        unit_result()
    }

    fn match_(&self, other: &Atom) -> MatchResultIter {
        match_by_equality(self, other)
    }
}

#[derive(Clone, PartialEq, Debug)]
pub struct FormatArgsOp {}

impl Display for FormatArgsOp {
    fn fmt(&self, f: &mut std::fmt::Formatter<'_>) -> std::fmt::Result {
        write!(f, "format-args")
    }
}

use dyn_fmt::AsStrFormatExt;

impl Grounded for FormatArgsOp {
    fn type_(&self) -> Atom {
        Atom::expr([ARROW_SYMBOL, ATOM_TYPE_ATOM, ATOM_TYPE_EXPRESSION, ATOM_TYPE_ATOM])
    }

    fn execute(&self, args: &[Atom]) -> Result<Vec<Atom>, ExecError> {
        let arg_error = || ExecError::from("format-args expects format string as a first argument and expression as a second argument");
        let format = atom_to_string(args.get(0).ok_or_else(arg_error)?);
        let args = TryInto::<&ExpressionAtom>::try_into(args.get(1).ok_or_else(arg_error)?)?;
        let args: Vec<String> = args.children().iter()
            .map(|atom| atom_to_string(atom))
            .collect();
        let res = format.format(args.as_slice());
        Ok(vec![Atom::gnd(Str::from_string(res))])
    }

    fn match_(&self, other: &Atom) -> MatchResultIter {
        match_by_equality(self, other)
    }
}

fn atom_to_string(atom: &Atom) -> String {
    match atom {
        Atom::Grounded(gnd) if gnd.type_() == ATOM_TYPE_STRING => {
            let mut s = gnd.to_string();
            s.remove(0);
            s.pop();
            s
        },
        _ => atom.to_string(),
    }
}


/// Implement trace! built-in.
///
/// It is equivalent to Idris or Haskell Trace, that is, it prints a
/// message to stderr and pass a value along.
///
/// For instance
/// ```metta
/// !(trace! "Here?" 42)
/// ```
/// prints to stderr
/// ```stderr
/// Here?
/// ```
/// and returns
/// ```metta
/// [42]
/// ```
///
/// Note that the first argument does not need to be a string, which
/// makes `trace!` actually quite capable on its own.  For instance
/// ```metta
/// !(trace! ("Hello world!" (if True A B) 1 2 3) 42)
/// ```
/// prints to stderr
/// ```stderr
/// (Hello world! A 1 2 3)
/// ```
/// and returns
/// ```metta
/// [42]
/// ```

#[derive(Clone, PartialEq, Debug)]
pub struct TraceOp {}

impl Display for TraceOp {
    fn fmt(&self, f: &mut std::fmt::Formatter<'_>) -> std::fmt::Result {
        write!(f, "trace!")
    }
}

impl Grounded for TraceOp {
    fn type_(&self) -> Atom {
        Atom::expr([ARROW_SYMBOL, ATOM_TYPE_UNDEFINED, Atom::var("a"), Atom::var("a")])
    }

    fn execute(&self, args: &[Atom]) -> Result<Vec<Atom>, ExecError> {
        let arg_error = || ExecError::from("trace! expects two atoms as arguments");
        let val = args.get(1).ok_or_else(arg_error)?;
        let msg = args.get(0).ok_or_else(arg_error)?;
        eprintln!("{}", msg);
        Ok(vec![val.clone()])
    }

    fn match_(&self, other: &Atom) -> MatchResultIter {
        match_by_equality(self, other)
    }
}

#[derive(Clone, PartialEq, Debug)]
pub struct NopOp {}

impl Display for NopOp {
    fn fmt(&self, f: &mut std::fmt::Formatter<'_>) -> std::fmt::Result {
        write!(f, "nop")
    }
}

impl Grounded for NopOp {
    fn type_(&self) -> Atom {
        ATOM_TYPE_UNDEFINED
    }

    fn execute(&self, _args: &[Atom]) -> Result<Vec<Atom>, ExecError> {
        unit_result()
    }

    fn match_(&self, other: &Atom) -> MatchResultIter {
        match_by_equality(self, other)
    }
}

#[derive(Clone, PartialEq, Debug)]
pub struct StateAtom {
    state: Rc<RefCell<Atom>>
}

impl StateAtom {
    pub fn new(atom: Atom) -> Self {
        Self{ state: Rc::new(RefCell::new(atom)) }
    }
}

impl Display for StateAtom {
    fn fmt(&self, f: &mut std::fmt::Formatter<'_>) -> std::fmt::Result {
        write!(f, "(State {})", self.state.borrow())
    }
}

impl Grounded for StateAtom {
    fn type_(&self) -> Atom {
        // TODO? Wrap metatypes for non-grounded atoms
        // rust_type_atom::<StateAtom>() instead of StateMonad symbol might be used
        let atom = &*self.state.borrow();
        let typ = match atom {
            Atom::Symbol(_) => ATOM_TYPE_SYMBOL,
            Atom::Expression(_) => ATOM_TYPE_EXPRESSION,
            Atom::Variable(_) => ATOM_TYPE_VARIABLE,
            Atom::Grounded(a) => a.type_(),
        };
        Atom::expr([expr!("StateMonad"), typ])
    }

    fn execute(&self, _args: &[Atom]) -> Result<Vec<Atom>, ExecError> {
        execute_not_executable(self)
    }

    fn match_(&self, other: &Atom) -> MatchResultIter {
        // Different state atoms with equal states are equal
        match_by_equality(self, other)
    }
}

#[derive(Clone, PartialEq, Debug)]
pub struct NewStateOp { }

impl Display for NewStateOp {
    fn fmt(&self, f: &mut std::fmt::Formatter<'_>) -> std::fmt::Result {
        write!(f, "new-state")
    }
}

impl Grounded for NewStateOp {
    fn type_(&self) -> Atom {
        Atom::expr([ARROW_SYMBOL, expr!(tnso), expr!("StateMonad" tnso)])
    }

    fn execute(&self, args: &[Atom]) -> Result<Vec<Atom>, ExecError> {
        let arg_error = "new-state expects single atom as an argument";
        let atom = args.get(0).ok_or(arg_error)?;
        Ok(vec![Atom::gnd(StateAtom::new(atom.clone()))])
    }

    fn match_(&self, other: &Atom) -> MatchResultIter {
        match_by_equality(self, other)
    }
}

#[derive(Clone, PartialEq, Debug)]
pub struct GetStateOp { }

impl Grounded for GetStateOp {
    fn type_(&self) -> Atom {
        Atom::expr([ARROW_SYMBOL, expr!("StateMonad" tgso), expr!(tgso)])
    }

    fn execute(&self, args: &[Atom]) -> Result<Vec<Atom>, ExecError> {
        let arg_error = "get-state expects single state atom as an argument";
        let state = args.get(0).ok_or(arg_error)?;
        let atom = Atom::as_gnd::<StateAtom>(state).ok_or(arg_error)?;
        Ok(vec![atom.state.borrow().clone()])
    }

    fn match_(&self, other: &Atom) -> MatchResultIter {
        match_by_equality(self, other)
    }
}

impl Display for GetStateOp {
    fn fmt(&self, f: &mut std::fmt::Formatter<'_>) -> std::fmt::Result {
        write!(f, "get-state")
    }
}

#[derive(Clone, PartialEq, Debug)]
pub struct ChangeStateOp { }

impl Display for ChangeStateOp {
    fn fmt(&self, f: &mut std::fmt::Formatter<'_>) -> std::fmt::Result {
        write!(f, "change-state!")
    }
}

impl Grounded for ChangeStateOp {
    fn type_(&self) -> Atom {
        Atom::expr([ARROW_SYMBOL, expr!("StateMonad" tcso), expr!(tcso), expr!("StateMonad" tcso)])
    }

    fn execute(&self, args: &[Atom]) -> Result<Vec<Atom>, ExecError> {
        let arg_error = "change-state! expects a state atom and its new value as arguments";
        let atom = args.get(0).ok_or(arg_error)?;
        let state = Atom::as_gnd::<StateAtom>(atom).ok_or("change-state! expects a state as the first argument")?;
        let new_value = args.get(1).ok_or(arg_error)?;
        *state.state.borrow_mut() = new_value.clone();
        Ok(vec![atom.clone()])
    }

    fn match_(&self, other: &Atom) -> MatchResultIter {
        match_by_equality(self, other)
    }
}

#[derive(Clone, PartialEq, Debug)]
pub struct SealedOp {}

impl Display for SealedOp {
    fn fmt(&self, f: &mut std::fmt::Formatter<'_>) -> std::fmt::Result {
        write!(f, "sealed")
    }
}

impl Grounded for SealedOp {
    fn type_(&self) -> Atom {
        Atom::expr([ARROW_SYMBOL, ATOM_TYPE_EXPRESSION, ATOM_TYPE_ATOM, ATOM_TYPE_ATOM])
    }

    fn execute(&self, args: &[Atom]) -> Result<Vec<Atom>, ExecError> {
        let arg_error = || ExecError::from("sealed expects two arguments: var_list and expression");

        let mut term_to_seal = args.get(1).ok_or_else(arg_error)?.clone();
        let var_list = args.get(0).ok_or_else(arg_error)?.clone();

        let mut local_var_mapper = CachingMapper::new(|var: &VariableAtom| var.clone().make_unique());

        var_list.iter().filter_type::<&VariableAtom>()
            .for_each(|var| { let _ = local_var_mapper.replace(var); });

        term_to_seal.iter_mut().filter_type::<&mut VariableAtom>()
            .for_each(|var| match local_var_mapper.mapping().get(var) {
                Some(v) => *var = v.clone(),
                None => {},
            });

        let result = vec![term_to_seal.clone()];
        log::debug!("sealed::execute: var_list: {}, term_to_seal: {}, result: {:?}", var_list, term_to_seal, result);

        Ok(result)
    }

    fn match_(&self, other: &Atom) -> MatchResultIter {
        match_by_equality(self, other)
    }
}

#[derive(Clone, PartialEq, Debug)]
pub struct EqualOp {}

impl Display for EqualOp {
    fn fmt(&self, f: &mut std::fmt::Formatter<'_>) -> std::fmt::Result {
        write!(f, "==")
    }
}

impl Grounded for EqualOp {
    fn type_(&self) -> Atom {
        Atom::expr([ARROW_SYMBOL, expr!(t), expr!(t), ATOM_TYPE_BOOL])
    }

    fn execute(&self, args: &[Atom]) -> Result<Vec<Atom>, ExecError> {
        let arg_error = || ExecError::from(concat!(stringify!($op), " expects two arguments"));
        let a = args.get(0).ok_or_else(arg_error)?;
        let b = args.get(1).ok_or_else(arg_error)?;

        Ok(vec![Atom::gnd(Bool(a == b))])
    }

    fn match_(&self, other: &Atom) -> MatchResultIter {
        match_by_equality(self, other)
    }
}

#[derive(Clone, PartialEq, Debug)]
pub struct MatchOp {}

impl Display for MatchOp {
    fn fmt(&self, f: &mut std::fmt::Formatter<'_>) -> std::fmt::Result {
        write!(f, "match")
    }
}

impl Grounded for MatchOp {
    fn type_(&self) -> Atom {
        Atom::expr([ARROW_SYMBOL, rust_type_atom::<DynSpace>(), ATOM_TYPE_ATOM, ATOM_TYPE_ATOM, ATOM_TYPE_UNDEFINED])
    }

    fn execute(&self, args: &[Atom]) -> Result<Vec<Atom>, ExecError> {
        let arg_error = || ExecError::from("match expects three arguments: space, pattern and template");
        let space = args.get(0).ok_or_else(arg_error)?;
        let pattern = args.get(1).ok_or_else(arg_error)?;
        let template = args.get(2).ok_or_else(arg_error)?;
        log::debug!("MatchOp::execute: space: {:?}, pattern: {:?}, template: {:?}", space, pattern, template);
        let space = Atom::as_gnd::<DynSpace>(space).ok_or("match expects a space as the first argument")?;
        Ok(space.borrow().subst(&pattern, &template))
    }

    fn match_(&self, other: &Atom) -> MatchResultIter {
        match_by_equality(self, other)
    }
}

<<<<<<< HEAD
/// The op atoms that depend on the pkg_mgmt feature
#[cfg(feature = "pkg_mgmt")]
pub(crate) mod pkg_mgmt_ops {
    use super::*;

    //QUESTION: Do we want to factor these catalog management ops and specialized loading
    // ops into a separate module?  The argument for "yes" is that the it avoids polluting
    // the namespace with ops that are seldom used.  The argument for "no" is that importing
    // the module to use the ops is another step users must remember.

    /// Provides a way to access [Metta::load_module_at_path] from within MeTTa code
    #[derive(Clone, Debug)]
    pub struct RegisterModuleOp {
        metta: Metta
    }

    impl PartialEq for RegisterModuleOp {
        fn eq(&self, _other: &Self) -> bool { true }
    }

    impl RegisterModuleOp {
        pub fn new(metta: Metta) -> Self {
            Self{ metta }
        }
    }

    impl Display for RegisterModuleOp {
        fn fmt(&self, f: &mut std::fmt::Formatter<'_>) -> std::fmt::Result {
            write!(f, "register-module!")
        }
    }

    impl Grounded for RegisterModuleOp {
        fn type_(&self) -> Atom {
            Atom::expr([ARROW_SYMBOL, ATOM_TYPE_ATOM, UNIT_TYPE()])
        }

        fn execute(&self, args: &[Atom]) -> Result<Vec<Atom>, ExecError> {
            let arg_error = "register-module! expects a file system path; use quotes if needed";
            let path_arg_atom = args.get(0).ok_or_else(|| ExecError::from(arg_error))?;

            let path = match path_arg_atom {
                Atom::Symbol(path_arg) => path_arg.name(),
                Atom::Grounded(g) => g.downcast_ref::<Str>().ok_or_else(|| ExecError::from(arg_error))?.as_str(),
                _ => return Err(arg_error.into()),
            };
            let path = strip_quotes(path);
            let path = std::path::PathBuf::from(path);

            // Load the module from the path
            // QUESTION: Do we want to expose the ability to give the module a different name and/ or
            // load it into a different part of the namespace hierarchy?  For now I was just thinking
            // it is better to keep the args simple.  IMO this is a place for optional var-args when we
            // decide on the best way to handle them language-wide.
            self.metta.load_module_at_path(path, None).map_err(|e| ExecError::from(e))?;

            unit_result()
        }

        fn match_(&self, other: &Atom) -> MatchResultIter {
            match_by_equality(self, other)
        }
    }

    /// Provides access to module in a remote git repo, from within MeTTa code
    /// Similar to `register-module!`, this op will bypass the catalog search
    ///
    /// NOTE: Even if Hyperon is build without git support, this operation may still be used to
    /// load existing modules from a git cache.  That situation may occur if modules were fetched
    /// earlier or by another tool that manages the module cache.  However this operation requres
    /// git support to actually clone or pull from a git repository.
    #[derive(Clone, Debug)]
    pub struct GitModuleOp {
        //TODO-HACK: This is a terrible horrible ugly hack that should be fixed ASAP
        context: std::sync::Arc<std::sync::Mutex<Vec<std::sync::Arc<std::sync::Mutex<&'static mut RunContext<'static, 'static, 'static>>>>>>,
    }

    impl PartialEq for GitModuleOp {
        fn eq(&self, _other: &Self) -> bool { true }
    }

    impl GitModuleOp {
        pub fn new(metta: Metta) -> Self {
            Self{ context: metta.0.context.clone() }
        }
    }

    impl Display for GitModuleOp {
        fn fmt(&self, f: &mut std::fmt::Formatter<'_>) -> std::fmt::Result {
            write!(f, "git-module!")
        }
    }

    impl Grounded for GitModuleOp {
        fn type_(&self) -> Atom {
            Atom::expr([ARROW_SYMBOL, ATOM_TYPE_ATOM, UNIT_TYPE()])
        }

        fn execute(&self, args: &[Atom]) -> Result<Vec<Atom>, ExecError> {
            let arg_error = "git-module! expects a URL; use quotes if needed";
            let url_arg_atom = args.get(0).ok_or_else(|| ExecError::from(arg_error))?;
            // TODO: When we figure out how to address varargs, it will be nice to take an optional branch name

            let url = match url_arg_atom {
                Atom::Symbol(url_arg) => url_arg.name(),
                Atom::Grounded(g) => g.downcast_ref::<Str>().ok_or_else(|| ExecError::from(arg_error))?.as_str(),
                _ => return Err(arg_error.into()),
            };
            let url = strip_quotes(url);

            // TODO: Depending on what we do with `register-module!`, we might want to let the
            // caller provide an optional mod_name here too, rather than extracting it from the url
            let mod_name = match mod_name_from_url(url) {
                Some(mod_name) => mod_name,
                None => return Err(ExecError::from("git-module! error extracting module name from URL"))
            };

            let ctx_ref = self.context.lock().unwrap().last().unwrap().clone();
            let mut context = ctx_ref.lock().unwrap();

            let git_mod_location = ModuleGitLocation::new(url.to_string());

            if let Some((loader, descriptor)) = git_mod_location.get_loader_in_explicit_catalog(&mod_name, UpdateMode::TryFetchLatest, context.metta.environment()).map_err(|e| ExecError::from(e))? {
                context.get_or_init_module_with_descriptor(&mod_name, descriptor, loader).map_err(|e| ExecError::from(e))?;
            }

            unit_result()
        }

        fn match_(&self, other: &Atom) -> MatchResultIter {
            match_by_equality(self, other)
        }
    }

    /// Lists contents of all Catalogs that support the "list" method
    #[derive(Clone, Debug)]
    pub struct CatalogListOp {
        metta: Metta
    }

    impl PartialEq for CatalogListOp {
        fn eq(&self, _other: &Self) -> bool { true }
    }

    impl CatalogListOp {
        pub fn new(metta: Metta) -> Self {
            Self{ metta }
        }
    }

    impl Display for CatalogListOp {
        fn fmt(&self, f: &mut std::fmt::Formatter<'_>) -> std::fmt::Result {
            write!(f, "catalog-list!")
        }
    }

    impl Grounded for CatalogListOp {
        fn type_(&self) -> Atom {
            //TODO-FUTURE, we may want to return the list as atoms, but now it just prints to stdout
            Atom::expr([ARROW_SYMBOL, ATOM_TYPE_SYMBOL, UNIT_TYPE()])
        }

        fn execute(&self, args: &[Atom]) -> Result<Vec<Atom>, ExecError> {
            let arg_error = "catalog-list! expects a catalog name, or \"all\" to list all available";
            let cat_name_arg_atom = args.get(0).ok_or_else(|| ExecError::from(arg_error))?;
            let cat_name = if let Atom::Symbol(cat_name) = cat_name_arg_atom {
                cat_name.name()
            } else {
                return Err(ExecError::from(arg_error));
            };

            fn list_catalog(cat: &dyn crate::metta::runner::ModuleCatalog) {
                if let Some(cat_iter) = cat.list() {
                    println!("{}:", cat.display_name());
                    for desc in cat_iter {
                        println!("   {desc}");
                    }
                }
            }

            let mut found_one = false;
            if cat_name == "all" || cat_name == "git-modules" {
                if let Some(explicit_git_catalog) = &self.metta.environment().explicit_git_mods {
                    list_catalog(explicit_git_catalog);
                    found_one = true;
                }
            }
            for cat in self.metta.environment().catalogs() {
                if cat_name == "all" || cat_name == cat.display_name() {
                    list_catalog(cat);
                    found_one = true;
                }
            }

            if !found_one {
                return Err(ExecError::from(format!("no catalog(s) identified by \"{cat_name}\"")));
            }
            unit_result()
        }

        fn match_(&self, other: &Atom) -> MatchResultIter {
            match_by_equality(self, other)
        }
    }

    /// Update all contents of all ManagedCatalogs to the latest version of all modules
    #[derive(Clone, Debug)]
    pub struct CatalogUpdateOp {
        metta: Metta
    }

    impl PartialEq for CatalogUpdateOp {
        fn eq(&self, _other: &Self) -> bool { true }
    }

    impl CatalogUpdateOp {
        pub fn new(metta: Metta) -> Self {
            Self{ metta }
        }
    }

    impl Display for CatalogUpdateOp {
        fn fmt(&self, f: &mut std::fmt::Formatter<'_>) -> std::fmt::Result {
            write!(f, "catalog-update!")
        }
    }

    impl Grounded for CatalogUpdateOp {
        fn type_(&self) -> Atom {
            //TODO-FUTURE, we may want to return the list as atoms, but now it just prints to stdout
            Atom::expr([ARROW_SYMBOL, ATOM_TYPE_SYMBOL, UNIT_TYPE()])
        }

        fn execute(&self, args: &[Atom]) -> Result<Vec<Atom>, ExecError> {
            let arg_error = "catalog-update! expects a catalog name, or \"all\" to update all";
            let cat_name_arg_atom = args.get(0).ok_or_else(|| ExecError::from(arg_error))?;
            let cat_name = if let Atom::Symbol(cat_name) = cat_name_arg_atom {
                cat_name.name()
            } else {
                return Err(ExecError::from(arg_error));
            };

            let mut found_one = false;
            if cat_name == "all" || cat_name == "git-modules" {
                if let Some(explicit_git_catalog) = &self.metta.environment().explicit_git_mods {
                    explicit_git_catalog.fetch_newest_for_all(UpdateMode::FetchLatest)?;
                    found_one = true;
                }
            }

            for cat in self.metta.environment().catalogs() {
                match cat.as_managed() {
                    Some(cat) => if cat_name == "all" || cat_name == cat.display_name() {
                        cat.fetch_newest_for_all(UpdateMode::FetchLatest)?;
                        found_one = true;
                    },
                    None => {}
                }
            }

            if !found_one {
                return Err(ExecError::from(format!("no catalog(s) identified by \"{cat_name}\"")));
            }
            unit_result()
        }

        fn match_(&self, other: &Atom) -> MatchResultIter {
            match_by_equality(self, other)
        }
    }

    /// Clears the contents of all ManagedCatalogs
    #[derive(Clone, Debug)]
    pub struct CatalogClearOp {
        metta: Metta
    }

    impl PartialEq for CatalogClearOp {
        fn eq(&self, _other: &Self) -> bool { true }
    }

    impl CatalogClearOp {
        pub fn new(metta: Metta) -> Self {
            Self{ metta }
        }
    }

    impl Display for CatalogClearOp {
        fn fmt(&self, f: &mut std::fmt::Formatter<'_>) -> std::fmt::Result {
            write!(f, "catalog-clear!")
        }
    }

    impl Grounded for CatalogClearOp {
        fn type_(&self) -> Atom {
            //TODO-FUTURE, we may want to return the list as atoms, but now it just prints to stdout
            Atom::expr([ARROW_SYMBOL, ATOM_TYPE_SYMBOL, UNIT_TYPE()])
        }

        fn execute(&self, args: &[Atom]) -> Result<Vec<Atom>, ExecError> {
            let arg_error = "catalog-clear! expects a catalog name, or \"all\" to clear all";
            let cat_name_arg_atom = args.get(0).ok_or_else(|| ExecError::from(arg_error))?;
            let cat_name = if let Atom::Symbol(cat_name) = cat_name_arg_atom {
                cat_name.name()
            } else {
                return Err(ExecError::from(arg_error));
            };

            let mut found_one = false;
            if cat_name == "all" || cat_name == "git-modules" {
                if let Some(explicit_git_catalog) = &self.metta.environment().explicit_git_mods {
                    explicit_git_catalog.clear_all()?;
                    found_one = true;
                }
            }

            for cat in self.metta.environment().catalogs().filter_map(|cat| cat.as_managed()) {
                if cat_name == "all" || cat_name == cat.display_name() {
                    cat.clear_all()?;
                    found_one = true;
                }
            }

            if !found_one {
                return Err(ExecError::from(format!("no catalog(s) identified by \"{cat_name}\"")));
            }
            unit_result()
        }

        fn match_(&self, other: &Atom) -> MatchResultIter {
            match_by_equality(self, other)
        }
    }

    pub fn register_pkg_mgmt_tokens(tref: &mut Tokenizer, metta: &Metta) {
        let register_module_op = Atom::gnd(RegisterModuleOp::new(metta.clone()));
        tref.register_token(regex(r"register-module!"), move |_| { register_module_op.clone() });
        let git_module_op = Atom::gnd(GitModuleOp::new(metta.clone()));
        tref.register_token(regex(r"git-module!"), move |_| { git_module_op.clone() });
        let catalog_list_op = Atom::gnd(CatalogListOp::new(metta.clone()));
        tref.register_token(regex(r"catalog-list!"), move |_| { catalog_list_op.clone() });
        let catalog_update_op = Atom::gnd(CatalogUpdateOp::new(metta.clone()));
        tref.register_token(regex(r"catalog-update!"), move |_| { catalog_update_op.clone() });
        let catalog_clear_op = Atom::gnd(CatalogClearOp::new(metta.clone()));
        tref.register_token(regex(r"catalog-clear!"), move |_| { catalog_clear_op.clone() });
=======
#[derive(Clone, PartialEq, Debug)]
pub struct UniqueOp {
    pub(crate) space: DynSpace,
}

impl UniqueOp {
    pub fn new(space: DynSpace) -> Self {
        Self{ space }
    }
}

impl Display for UniqueOp {
    fn fmt(&self, f: &mut std::fmt::Formatter<'_>) -> std::fmt::Result {
        write!(f, "unique")
    }
}

impl Grounded for UniqueOp {
    fn type_(&self) -> Atom {
        Atom::expr([ARROW_SYMBOL, ATOM_TYPE_ATOM, ATOM_TYPE_ATOM])
    }

    fn execute(&self, args: &[Atom]) -> Result<Vec<Atom>, ExecError> {
        let arg_error = || ExecError::from("unique expects single executable atom as an argument");
        let atom = args.get(0).ok_or_else(arg_error)?;

        // TODO: Calling interpreter inside the operation is not too good
        // Could it be done via StepResult?
        let mut result = interpret_no_error(self.space.clone(), atom)?;
        let mut set = GroundingSpace::new();
        result.retain(|x| {
            let not_contained = set.query(x).is_empty();
            if not_contained { set.add(x.clone()) };
            not_contained
        });
        Ok(result)
    }

    fn match_(&self, other: &Atom) -> MatchResultIter {
        match_by_equality(self, other)
    }
}

#[derive(Clone, PartialEq, Debug)]
pub struct UnionOp {
    pub(crate) space: DynSpace,
}

impl UnionOp {
    pub fn new(space: DynSpace) -> Self {
        Self{ space }
    }
}

impl Display for UnionOp {
    fn fmt(&self, f: &mut std::fmt::Formatter<'_>) -> std::fmt::Result {
        write!(f, "union")
    }
}

impl Grounded for UnionOp {
    fn type_(&self) -> Atom {
        Atom::expr([ARROW_SYMBOL, ATOM_TYPE_ATOM, ATOM_TYPE_ATOM, ATOM_TYPE_ATOM])
    }

    fn execute(&self, args: &[Atom]) -> Result<Vec<Atom>, ExecError> {
        let arg_error = || ExecError::from("union expects and executable LHS and RHS atom");
        let lhs = args.get(0).ok_or_else(arg_error)?;
        let rhs = args.get(1).ok_or_else(arg_error)?;

        // TODO: Calling interpreter inside the operation is not too good
        // Could it be done via StepResult?
        let mut lhs_result = interpret_no_error(self.space.clone(), lhs)?;
        let rhs_result = interpret_no_error(self.space.clone(), rhs)?;
        lhs_result.extend(rhs_result);

        Ok(lhs_result)
    }

    fn match_(&self, other: &Atom) -> MatchResultIter {
        match_by_equality(self, other)
    }
}

#[derive(Clone, PartialEq, Debug)]
pub struct IntersectionOp {
    pub(crate) space: DynSpace,
}

impl IntersectionOp {
    pub fn new(space: DynSpace) -> Self {
        Self{ space }
    }
}

impl Display for IntersectionOp {
    fn fmt(&self, f: &mut std::fmt::Formatter<'_>) -> std::fmt::Result {
        write!(f, "intersection")
    }
}

impl Grounded for IntersectionOp {
    fn type_(&self) -> Atom {
        Atom::expr([ARROW_SYMBOL, ATOM_TYPE_ATOM, ATOM_TYPE_ATOM, ATOM_TYPE_ATOM])
    }

    fn execute(&self, args: &[Atom]) -> Result<Vec<Atom>, ExecError> {
        let arg_error = || ExecError::from("intersection expects and executable LHS and RHS atom");
        let lhs = args.get(0).ok_or_else(arg_error)?;
        let rhs = args.get(1).ok_or_else(arg_error)?;

        // TODO: Calling interpreter inside the operation is not too good
        // Could it be done via StepResult?
        let mut lhs_result = interpret_no_error(self.space.clone(), lhs)?;
        let rhs_result = interpret_no_error(self.space.clone(), rhs)?;
        let mut rhs_index: MultiTrie<SymbolAtom, Vec<usize>> = MultiTrie::new();
        for (index, rhs_item) in rhs_result.iter().enumerate() {
            let k = atom_to_trie_key(&rhs_item);
            // FIXME this should
            // a) use a mutable value endpoint which the MultiTrie does not support atm
            // b) use a linked list, which Rust barely supports atm
            let r = rhs_index.get(&k).next();
            match r.cloned() {
                Some(bucket) => {
                    rhs_index.remove(&k, &bucket);
                    let mut nbucket = bucket;
                    nbucket.push(index);
                    let nbucket = nbucket;
                    rhs_index.insert(k, nbucket);
                }
                None => { rhs_index.insert(k, vec![index]) }
            }
        }

        lhs_result.retain(|candidate| {
            let k = atom_to_trie_key(candidate);
            let r = rhs_index.get(&k).next();
            match r.cloned() {
                None => { false }
                Some(bucket) => {
                    match bucket.iter().position(|item| &rhs_result[*item] == candidate) {
                        None => { false }
                        Some(i) => {
                            rhs_index.remove(&k, &bucket);
                            if bucket.len() > 1 {
                                let mut nbucket = bucket;
                                nbucket.remove(i);
                                rhs_index.insert(k, nbucket);
                            }
                            true
                        }
                    }
                }
            }
        });

        Ok(lhs_result)
    }

    fn match_(&self, other: &Atom) -> MatchResultIter {
        match_by_equality(self, other)
    }
}

#[derive(Clone, PartialEq, Debug)]
pub struct SubtractionOp {
    pub(crate) space: DynSpace,
}

impl SubtractionOp {
    pub fn new(space: DynSpace) -> Self {
        Self{ space }
    }
}

impl Display for SubtractionOp {
    fn fmt(&self, f: &mut std::fmt::Formatter<'_>) -> std::fmt::Result {
        write!(f, "subtraction")
    }
}

impl Grounded for SubtractionOp {
    fn type_(&self) -> Atom {
        Atom::expr([ARROW_SYMBOL, ATOM_TYPE_ATOM, ATOM_TYPE_ATOM, ATOM_TYPE_ATOM])
    }

    fn execute(&self, args: &[Atom]) -> Result<Vec<Atom>, ExecError> {
        let arg_error = || ExecError::from("subtraction expects and executable LHS and RHS atom");
        let lhs = args.get(0).ok_or_else(arg_error)?;
        let rhs = args.get(1).ok_or_else(arg_error)?;

        // TODO: Calling interpreter inside the operation is not too good
        // Could it be done via StepResult?
        let mut lhs_result = interpret_no_error(self.space.clone(), lhs)?;
        let rhs_result = interpret_no_error(self.space.clone(), rhs)?;
        let mut rhs_index: MultiTrie<SymbolAtom, Vec<usize>> = MultiTrie::new();
        for (index, rhs_item) in rhs_result.iter().enumerate() {
            let k = atom_to_trie_key(&rhs_item);
            // FIXME this should
            // a) use a mutable value endpoint which the MultiTrie does not support atm
            // b) use a linked list, which Rust barely supports atm
            let r = rhs_index.get(&k).next();
            match r.cloned() {
                Some(bucket) => {
                    rhs_index.remove(&k, &bucket);
                    let mut nbucket = bucket;
                    nbucket.push(index);
                    let nbucket = nbucket;
                    rhs_index.insert(k, nbucket);
                }
                None => { rhs_index.insert(k, vec![index]) }
            }
        }

        lhs_result.retain(|candidate| {
            let k = atom_to_trie_key(candidate);
            let r = rhs_index.get(&k).next();
            match r.cloned() {
                None => { true }
                Some(bucket) => {
                    match bucket.iter().position(|item| &rhs_result[*item] == candidate) {
                        None => { true }
                        Some(i) => {
                            rhs_index.remove(&k, &bucket);
                            if bucket.len() > 1 {
                                let mut nbucket = bucket;
                                nbucket.remove(i);
                                rhs_index.insert(k, nbucket);
                            }
                            false
                        }
                    }
                }
            }
        });

        Ok(lhs_result)
    }

    fn match_(&self, other: &Atom) -> MatchResultIter {
        match_by_equality(self, other)
>>>>>>> f186f103
    }
}

/// The internal `non_minimal_only_stdlib` module contains code that is never used by the minimal stdlib
#[cfg(not(feature = "minimal"))]
mod non_minimal_only_stdlib {
    use std::collections::HashSet;
    use super::*;
    use crate::common::assert::vec_eq_no_order;

    // TODO: move it into hyperon::atom module?
    pub(crate) fn atom_as_expr(atom: &Atom) -> Option<&ExpressionAtom> {
        match atom {
            Atom::Expression(expr) => Some(expr),
            _ => None,
        }
    }

    #[derive(Clone, PartialEq, Debug)]
    pub struct CarAtomOp {}

    impl Display for CarAtomOp {
        fn fmt(&self, f: &mut std::fmt::Formatter<'_>) -> std::fmt::Result {
            write!(f, "car-atom")
        }
    }

    impl Grounded for CarAtomOp {
        fn type_(&self) -> Atom {
            Atom::expr([ARROW_SYMBOL, ATOM_TYPE_EXPRESSION, ATOM_TYPE_UNDEFINED])
        }

        fn execute(&self, args: &[Atom]) -> Result<Vec<Atom>, ExecError> {
            let arg_error = || ExecError::from("car-atom expects one argument: expression");
            let expr = args.get(0).ok_or_else(arg_error)?;
            let chld = atom_as_expr(expr).ok_or_else(arg_error)?.children();
            let car = chld.get(0).ok_or("car-atom expects non-empty expression")?;
            Ok(vec![car.clone()])
        }

        fn match_(&self, other: &Atom) -> MatchResultIter {
            match_by_equality(self, other)
        }
    }

    #[derive(Clone, PartialEq, Debug)]
    pub struct CdrAtomOp {}

    impl Display for CdrAtomOp {
        fn fmt(&self, f: &mut std::fmt::Formatter<'_>) -> std::fmt::Result {
            write!(f, "cdr-atom")
        }
    }

    impl Grounded for CdrAtomOp {
        fn type_(&self) -> Atom {
            Atom::expr([ARROW_SYMBOL, ATOM_TYPE_EXPRESSION, ATOM_TYPE_UNDEFINED])
        }

        fn execute(&self, args: &[Atom]) -> Result<Vec<Atom>, ExecError> {
            let arg_error = || ExecError::from("cdr-atom expects one argument: expression");
            let expr = args.get(0).ok_or_else(arg_error)?;
            let chld = atom_as_expr(expr).ok_or_else(arg_error)?.children();
            if chld.len() == 0 {
                Err(ExecError::Runtime("cdr-atom expects non-empty expression".into()))
            } else {
                let cdr = Vec::from_iter(chld[1..].iter().cloned());
                Ok(vec![Atom::expr(cdr)])
            }
        }

        fn match_(&self, other: &Atom) -> MatchResultIter {
            match_by_equality(self, other)
        }
    }

    #[derive(Clone, PartialEq, Debug)]
    pub struct ConsAtomOp {}

    impl Display for ConsAtomOp {
        fn fmt(&self, f: &mut std::fmt::Formatter<'_>) -> std::fmt::Result {
            write!(f, "cons-atom")
        }
    }

    impl Grounded for ConsAtomOp {
        fn type_(&self) -> Atom {
            Atom::expr([ARROW_SYMBOL, ATOM_TYPE_ATOM, ATOM_TYPE_EXPRESSION, ATOM_TYPE_EXPRESSION])
        }

        fn execute(&self, args: &[Atom]) -> Result<Vec<Atom>, ExecError> {
            let arg_error = || ExecError::from("cons-atom expects two arguments: atom and expression");
            let atom = args.get(0).ok_or_else(arg_error)?;
            let expr = args.get(1).ok_or_else(arg_error)?;
            let chld = atom_as_expr(expr).ok_or_else(arg_error)?.children();
            let mut res = vec![atom.clone()];
            res.extend(chld.clone());
            Ok(vec![Atom::expr(res)])
        }

        fn match_(&self, other: &Atom) -> MatchResultIter {
            match_by_equality(self, other)
        }
    }

    #[derive(Clone, PartialEq, Debug)]
    pub struct CaptureOp {
        space: DynSpace,
    }

    impl CaptureOp {
        pub fn new(space: DynSpace) -> Self {
            Self{ space }
        }
    }

    impl Display for CaptureOp {
        fn fmt(&self, f: &mut std::fmt::Formatter<'_>) -> std::fmt::Result {
            write!(f, "capture")
        }
    }

    impl Grounded for CaptureOp {
        fn type_(&self) -> Atom {
            Atom::expr([ARROW_SYMBOL, ATOM_TYPE_ATOM, ATOM_TYPE_ATOM])
        }

        fn execute(&self, args: &[Atom]) -> Result<Vec<Atom>, ExecError> {
            let arg_error = || ExecError::from("capture expects one argument");
            let atom = args.get(0).ok_or_else(arg_error)?;
            interpret_no_error(self.space.clone(), &atom).map_err(|e| ExecError::from(e))
        }

        fn match_(&self, other: &Atom) -> MatchResultIter {
            match_by_equality(self, other)
        }
    }

    #[derive(Clone, PartialEq, Debug)]
    pub struct CaseOp {
        space: DynSpace,
    }

    impl CaseOp {
        pub fn new(space: DynSpace) -> Self {
            Self{ space }
        }

        fn execute(&self, args: &[Atom]) -> Result<Vec<Atom>, ExecError> {
            let arg_error = || ExecError::from("case expects two arguments: atom and expression of cases");
            let cases = args.get(1).ok_or_else(arg_error)?;
            let atom = args.get(0).ok_or_else(arg_error)?;
            let cases = CaseOp::parse_cases(atom, cases.clone())?;
            log::debug!("CaseOp::execute: atom: {}, cases: {:?}", atom, cases);

            let result = interpret_no_error(self.space.clone(), &atom);
            log::debug!("CaseOp::execute: interpretation result {:?}", result);

            match result {
                Ok(result) if result.is_empty() => {
                    cases.into_iter()
                        .find_map(|(pattern, template, _external_vars)| {
                            if pattern == EMPTY_SYMBOL {
                                Some(template)
                            } else {
                                None
                            }
                        })
                        .map_or(Ok(vec![]), |result| Ok(vec![result]))
                },
                Ok(result) => {
                    let triggered = result.into_iter()
                        .flat_map(|atom| CaseOp::return_first_matched(&atom, &cases))
                        .collect();
                    Ok(triggered)
                },
                Err(message) => Err(format!("Error: {}", message).into()),
            }
        }

        fn parse_cases(atom: &Atom, cases: Atom) -> Result<Vec<(Atom, Atom, HashSet<VariableAtom>)>, ExecError> {
            let cases = match cases {
                Atom::Expression(expr) => Ok(expr),
                _ => Err("case expects expression of cases as a second argument"),
            }?;

            let mut atom_vars = HashSet::new();
            collect_vars(&atom, &mut atom_vars);

            let mut result = Vec::new();
            for next_case in cases.into_children() {
                let mut next_case = match next_case {
                    Atom::Expression(next_case) if next_case.children().len() == 2 => Ok(next_case.into_children()),
                    _ => Err("case expects expression of pairs as a second argument"),
                }?;
                let mut template = next_case.pop().unwrap();
                let mut pattern = next_case.pop().unwrap();

                let mut external_vars = atom_vars.clone();
                collect_vars(&template, &mut external_vars);
                make_conflicting_vars_unique(&mut pattern, &mut template, &external_vars);

                result.push((pattern, template, external_vars));
            }

            Ok(result)
        }

        fn return_first_matched(atom: &Atom, cases: &Vec<(Atom, Atom, HashSet<VariableAtom>)>) -> Vec<Atom> {
            for (pattern, template, external_vars) in cases {
                let bindings = matcher::match_atoms(atom, &pattern)
                    .map(|b| b.convert_var_equalities_to_bindings(&external_vars));
                let result: Vec<Atom> = bindings.map(|b| matcher::apply_bindings_to_atom_move(template.clone(), &b)).collect();
                if !result.is_empty() {
                    return result
                }
            }
            return vec![]
        }
    }

    impl Display for CaseOp {
        fn fmt(&self, f: &mut std::fmt::Formatter<'_>) -> std::fmt::Result {
            write!(f, "case")
        }
    }

    impl Grounded for CaseOp {
        fn type_(&self) -> Atom {
            Atom::expr([ARROW_SYMBOL, ATOM_TYPE_ATOM, ATOM_TYPE_ATOM, ATOM_TYPE_ATOM])
        }

        fn execute(&self, args: &[Atom]) -> Result<Vec<Atom>, ExecError> {
            CaseOp::execute(self, args)
        }

        fn match_(&self, other: &Atom) -> MatchResultIter {
            match_by_equality(self, other)
        }
    }

    fn assert_results_equal(actual: &Vec<Atom>, expected: &Vec<Atom>, atom: &Atom) -> Result<Vec<Atom>, ExecError> {
        log::debug!("assert_results_equal: actual: {:?}, expected: {:?}, actual atom: {:?}", actual, expected, atom);
        let report = format!("\nExpected: {:?}\nGot: {:?}", expected, actual);
        match vec_eq_no_order(actual.iter(), expected.iter()) {
            Ok(()) => unit_result(),
            Err(diff) => Err(ExecError::Runtime(format!("{}\n{}", report, diff)))
        }
    }

    #[derive(Clone, PartialEq, Debug)]
    pub struct AssertEqualOp {
        space: DynSpace,
    }

    impl AssertEqualOp {
        pub fn new(space: DynSpace) -> Self {
            Self{ space }
        }
    }

    impl Display for AssertEqualOp {
        fn fmt(&self, f: &mut std::fmt::Formatter<'_>) -> std::fmt::Result {
            write!(f, "assertEqual")
        }
    }

    impl Grounded for AssertEqualOp {
        fn type_(&self) -> Atom {
            Atom::expr([ARROW_SYMBOL, ATOM_TYPE_ATOM, ATOM_TYPE_ATOM, ATOM_TYPE_ATOM])
        }

        fn execute(&self, args: &[Atom]) -> Result<Vec<Atom>, ExecError> {
            let arg_error = || ExecError::from("assertEqual expects two atoms as arguments: actual and expected");
            let actual_atom = args.get(0).ok_or_else(arg_error)?;
            let expected_atom = args.get(1).ok_or_else(arg_error)?;

            let actual = interpret_no_error(self.space.clone(), actual_atom)?;
            let expected = interpret_no_error(self.space.clone(), expected_atom)?;

            assert_results_equal(&actual, &expected, actual_atom)
        }

        fn match_(&self, other: &Atom) -> MatchResultIter {
            match_by_equality(self, other)
        }
    }

    #[derive(Clone, PartialEq, Debug)]
    pub struct AssertEqualToResultOp {
        space: DynSpace,
    }

    impl AssertEqualToResultOp {
        pub fn new(space: DynSpace) -> Self {
            Self{ space }
        }
    }

    impl Display for AssertEqualToResultOp {
        fn fmt(&self, f: &mut std::fmt::Formatter<'_>) -> std::fmt::Result {
            write!(f, "assertEqualToResult")
        }
    }

    impl Grounded for AssertEqualToResultOp {
        fn type_(&self) -> Atom {
            Atom::expr([ARROW_SYMBOL, ATOM_TYPE_ATOM, ATOM_TYPE_ATOM, ATOM_TYPE_ATOM])
        }

        fn execute(&self, args: &[Atom]) -> Result<Vec<Atom>, ExecError> {
            let arg_error = || ExecError::from("assertEqualToResult expects two atoms as arguments: actual and expected");
            let actual_atom = args.get(0).ok_or_else(arg_error)?;
            let expected = atom_as_expr(args.get(1).ok_or_else(arg_error)?)
                .ok_or("assertEqualToResult expects expression of results as a second argument")?
                .children();

            let actual = interpret_no_error(self.space.clone(), actual_atom)?;

            assert_results_equal(&actual, expected, actual_atom)
        }

        fn match_(&self, other: &Atom) -> MatchResultIter {
            match_by_equality(self, other)
        }
    }

    #[derive(Clone, PartialEq, Debug)]
    pub struct CollapseOp {
        space: DynSpace,
    }

    impl CollapseOp {
        pub fn new(space: DynSpace) -> Self {
            Self{ space }
        }
    }

    impl Display for CollapseOp {
        fn fmt(&self, f: &mut std::fmt::Formatter<'_>) -> std::fmt::Result {
            write!(f, "collapse")
        }
    }

    impl Grounded for CollapseOp {
        fn type_(&self) -> Atom {
            Atom::expr([ARROW_SYMBOL, ATOM_TYPE_ATOM, ATOM_TYPE_ATOM])
        }

        fn execute(&self, args: &[Atom]) -> Result<Vec<Atom>, ExecError> {
            let arg_error = || ExecError::from("collapse expects single executable atom as an argument");
            let atom = args.get(0).ok_or_else(arg_error)?;

            // TODO: Calling interpreter inside the operation is not too good
            // Could it be done via StepResult?
            let result = interpret_no_error(self.space.clone(), atom)?;

            Ok(vec![Atom::expr(result)])
        }

        fn match_(&self, other: &Atom) -> MatchResultIter {
            match_by_equality(self, other)
        }
    }

    #[derive(Clone, PartialEq, Debug)]
    pub struct SuperposeOp {
        pub(crate) space: DynSpace,
    }

    impl SuperposeOp {
        pub fn new(space: DynSpace) -> Self {
            Self{ space }
        }
    }

    impl Display for SuperposeOp {
        fn fmt(&self, f: &mut std::fmt::Formatter<'_>) -> std::fmt::Result {
            write!(f, "superpose")
        }
    }

    impl Grounded for SuperposeOp {
        fn type_(&self) -> Atom {
            Atom::expr([ARROW_SYMBOL, ATOM_TYPE_EXPRESSION, ATOM_TYPE_UNDEFINED])
        }

        fn execute(&self, args: &[Atom]) -> Result<Vec<Atom>, ExecError> {
            let arg_error = || ExecError::from("superpose expects single expression as an argument");
            let atom = args.get(0).ok_or_else(arg_error)?;
            let expr = atom_as_expr(&atom).ok_or(arg_error())?;

            let mut superposed = Vec::new();
            for atom in expr.children() {
                match interpret_no_error(self.space.clone(), atom) {
                    Ok(results) => { superposed.extend(results); },
                    Err(message) => { return Err(format!("Error: {}", message).into()) },
                }
            }
            Ok(superposed)
        }

        fn match_(&self, other: &Atom) -> MatchResultIter {
            match_by_equality(self, other)
        }
    }

    #[derive(Clone, PartialEq, Debug)]
    pub struct LetOp {}

    impl Display for LetOp {
        fn fmt(&self, f: &mut std::fmt::Formatter<'_>) -> std::fmt::Result {
            write!(f, "let")
        }
    }

    impl Grounded for LetOp {
        fn type_(&self) -> Atom {
            // TODO: Undefined for the argument is necessary to make argument reductable.
            Atom::expr([ARROW_SYMBOL, ATOM_TYPE_ATOM, ATOM_TYPE_UNDEFINED, ATOM_TYPE_ATOM, ATOM_TYPE_UNDEFINED])
        }

        fn execute(&self, args: &[Atom]) -> Result<Vec<Atom>, ExecError> {
            let arg_error = || ExecError::from("let expects three arguments: pattern, atom and template");
            let mut template = args.get(2).ok_or_else(arg_error)?.clone();
            let atom = args.get(1).ok_or_else(arg_error)?;
            let mut pattern = args.get(0).ok_or_else(arg_error)?.clone();

            let external_vars = resolve_var_conflicts(&atom, &mut pattern, &mut template);

            let bindings = matcher::match_atoms(&pattern, &atom)
                .map(|b| b.convert_var_equalities_to_bindings(&external_vars));
            let result = bindings.map(|b| { matcher::apply_bindings_to_atom_move(template.clone(), &b) }).collect();
            log::debug!("LetOp::execute: pattern: {}, atom: {}, template: {}, result: {:?}", pattern, atom, template, result);
            Ok(result)
        }

        fn match_(&self, other: &Atom) -> MatchResultIter {
            match_by_equality(self, other)
        }
    }

    fn resolve_var_conflicts(atom: &Atom, pattern: &mut Atom, template: &mut Atom) -> HashSet<VariableAtom> {
        let mut external_vars = HashSet::new();
        collect_vars(&atom, &mut external_vars);
        collect_vars(&template, &mut external_vars);
        make_conflicting_vars_unique(pattern, template, &external_vars);
        external_vars
    }

    fn collect_vars(atom: &Atom, vars: &mut HashSet<VariableAtom>) {
        atom.iter().filter_type::<&VariableAtom>().cloned().for_each(|var| { vars.insert(var); });
    }

    fn make_conflicting_vars_unique(pattern: &mut Atom, template: &mut Atom, external_vars: &HashSet<VariableAtom>) {
        let mut local_var_mapper = CachingMapper::new(VariableAtom::make_unique);

        pattern.iter_mut().filter_type::<&mut VariableAtom>()
            .filter(|var| external_vars.contains(var))
            .for_each(|var| *var = local_var_mapper.replace(var.clone()));

        template.iter_mut().filter_type::<&mut VariableAtom>()
            .for_each(|var| match local_var_mapper.mapping_mut().get(var) {
                Some(v) => *var = v.clone(),
                None => {},
            });
    }

    #[derive(Clone, PartialEq, Debug)]
    pub struct LetVarOp { }

    impl Display for LetVarOp {
        fn fmt(&self, f: &mut std::fmt::Formatter<'_>) -> std::fmt::Result {
            write!(f, "let*")
        }
    }

    impl Grounded for LetVarOp {
        fn type_(&self) -> Atom {
            // The first argument is an Atom, because it has to be evaluated iteratively
            Atom::expr([ARROW_SYMBOL, ATOM_TYPE_ATOM, ATOM_TYPE_ATOM, ATOM_TYPE_UNDEFINED])
        }

        fn execute(&self, args: &[Atom]) -> Result<Vec<Atom>, ExecError> {
            let arg_error = || ExecError::from("let* list of couples and template as arguments");
            let expr = atom_as_expr(args.get(0).ok_or_else(arg_error)?).ok_or(arg_error())?;
            let template = args.get(1).ok_or_else(arg_error)?.clone();
            log::debug!("LetVarOp::execute: expr: {}, template: {}", expr, template);

            let children = expr.children().as_slice();
            match children {
                [] => Ok(vec![template]),
                [couple] => {
                    let couple = atom_as_expr(couple).ok_or_else(arg_error)?.children();
                    let pattern = couple.get(0).ok_or_else(arg_error)?.clone();
                    let atom = couple.get(1).ok_or_else(arg_error)?.clone();
                    Ok(vec![Atom::expr([Atom::gnd(LetOp{}), pattern, atom, template])])
                },
                [couple, tail @ ..] => {
                    let couple = atom_as_expr(couple).ok_or_else(arg_error)?.children();
                    let pattern = couple.get(0).ok_or_else(arg_error)?.clone();
                    let atom = couple.get(1).ok_or_else(arg_error)?.clone();
                    Ok(vec![Atom::expr([Atom::gnd(LetOp{}), pattern, atom,
                        Atom::expr([Atom::gnd(LetVarOp{}), Atom::expr(tail), template])])])
                },
            }
        }

        fn match_(&self, other: &Atom) -> MatchResultIter {
            match_by_equality(self, other)
        }
    }

    //TODO: The additional arguments are a temporary hack on account of the way the operation atoms store references
    // to the runner & module state.  https://github.com/trueagi-io/hyperon-experimental/issues/410
    #[cfg(not(feature = "minimal"))]
    pub fn register_common_tokens(tref: &mut Tokenizer, tokenizer: Shared<Tokenizer>, _space: &DynSpace, metta: &Metta) {

        let match_op = Atom::gnd(MatchOp{});
        tref.register_token(regex(r"match"), move |_| { match_op.clone() });
        let bind_op = Atom::gnd(BindOp::new(tokenizer));
        tref.register_token(regex(r"bind!"), move |_| { bind_op.clone() });
        let new_space_op = Atom::gnd(NewSpaceOp{});
        tref.register_token(regex(r"new-space"), move |_| { new_space_op.clone() });
        let add_atom_op = Atom::gnd(AddAtomOp{});
        tref.register_token(regex(r"add-atom"), move |_| { add_atom_op.clone() });
        let remove_atom_op = Atom::gnd(RemoveAtomOp{});
        tref.register_token(regex(r"remove-atom"), move |_| { remove_atom_op.clone() });
        let get_atoms_op = Atom::gnd(GetAtomsOp{});
        tref.register_token(regex(r"get-atoms"), move |_| { get_atoms_op.clone() });
        let car_atom_op = Atom::gnd(CarAtomOp{});
        tref.register_token(regex(r"car-atom"), move |_| { car_atom_op.clone() });
        let cdr_atom_op = Atom::gnd(CdrAtomOp{});
        tref.register_token(regex(r"cdr-atom"), move |_| { cdr_atom_op.clone() });
        let cons_atom_op = Atom::gnd(ConsAtomOp{});
        tref.register_token(regex(r"cons-atom"), move |_| { cons_atom_op.clone() });
        let println_op = Atom::gnd(PrintlnOp{});
        tref.register_token(regex(r"println!"), move |_| { println_op.clone() });
        let format_args_op = Atom::gnd(FormatArgsOp{});
        tref.register_token(regex(r"format-args"), move |_| { format_args_op.clone() });
        let trace_op = Atom::gnd(TraceOp{});
        tref.register_token(regex(r"trace!"), move |_| { trace_op.clone() });
        let nop_op = Atom::gnd(NopOp{});
        tref.register_token(regex(r"nop"), move |_| { nop_op.clone() });
        let let_op = Atom::gnd(LetOp{});
        tref.register_token(regex(r"let"), move |_| { let_op.clone() });
        let let_var_op = Atom::gnd(LetVarOp{});
        tref.register_token(regex(r"let\*"), move |_| { let_var_op.clone() });
        let new_state_op = Atom::gnd(NewStateOp{});
        tref.register_token(regex(r"new-state"), move |_| { new_state_op.clone() });
        let change_state_op = Atom::gnd(ChangeStateOp{});
        tref.register_token(regex(r"change-state!"), move |_| { change_state_op.clone() });
        let get_state_op = Atom::gnd(GetStateOp{});
        tref.register_token(regex(r"get-state"), move |_| { get_state_op.clone() });
        let get_meta_type_op = Atom::gnd(GetMetaTypeOp{});
        tref.register_token(regex(r"get-metatype"), move |_| { get_meta_type_op.clone() });
        let mod_space_op = Atom::gnd(ModSpaceOp::new(metta.clone()));
        tref.register_token(regex(r"mod-space!"), move |_| { mod_space_op.clone() });
        let print_mods_op = Atom::gnd(PrintModsOp::new(metta.clone()));
        tref.register_token(regex(r"print-mods!"), move |_| { print_mods_op.clone() });
        let sealed_op = Atom::gnd(SealedOp{});
        tref.register_token(regex(r"sealed"), move |_| { sealed_op.clone() });

        #[cfg(feature = "pkg_mgmt")]
        pkg_mgmt_ops::register_pkg_mgmt_tokens(tref, metta);
    }

    //TODO: The metta argument is a temporary hack on account of the way the operation atoms store references
    // to the runner & module state.  https://github.com/trueagi-io/hyperon-experimental/issues/410
    #[cfg(not(feature = "minimal"))]
    pub fn register_runner_tokens(tref: &mut Tokenizer, _tokenizer: Shared<Tokenizer>, space: &DynSpace, metta: &Metta) {

        let capture_op = Atom::gnd(CaptureOp::new(space.clone()));
        tref.register_token(regex(r"capture"), move |_| { capture_op.clone() });
        let case_op = Atom::gnd(CaseOp::new(space.clone()));
        tref.register_token(regex(r"case"), move |_| { case_op.clone() });
        let assert_equal_op = Atom::gnd(AssertEqualOp::new(space.clone()));
        tref.register_token(regex(r"assertEqual"), move |_| { assert_equal_op.clone() });
        let assert_equal_to_result_op = Atom::gnd(AssertEqualToResultOp::new(space.clone()));
        tref.register_token(regex(r"assertEqualToResult"), move |_| { assert_equal_to_result_op.clone() });
        let collapse_op = Atom::gnd(CollapseOp::new(space.clone()));
        tref.register_token(regex(r"collapse"), move |_| { collapse_op.clone() });
        let superpose_op = Atom::gnd(SuperposeOp::new(space.clone()));
        tref.register_token(regex(r"superpose"), move |_| { superpose_op.clone() });
        let unique_op = Atom::gnd(UniqueOp::new(space.clone()));
        tref.register_token(regex(r"unique"), move |_| { unique_op.clone() });
        let union_op = Atom::gnd(UnionOp::new(space.clone()));
        tref.register_token(regex(r"union"), move |_| { union_op.clone() });
        let intersection_op = Atom::gnd(IntersectionOp::new(space.clone()));
        tref.register_token(regex(r"intersection"), move |_| { intersection_op.clone() });
        let subtraction_op = Atom::gnd(SubtractionOp::new(space.clone()));
        tref.register_token(regex(r"subtraction"), move |_| { subtraction_op.clone() });
        let get_type_op = Atom::gnd(GetTypeOp::new(space.clone()));
        tref.register_token(regex(r"get-type"), move |_| { get_type_op.clone() });
        let get_type_space_op = Atom::gnd(GetTypeSpaceOp{});
        tref.register_token(regex(r"get-type-space"), move |_| { get_type_space_op.clone() });
        let import_op = Atom::gnd(ImportOp::new(metta.clone()));
        tref.register_token(regex(r"import!"), move |_| { import_op.clone() });
        let include_op = Atom::gnd(IncludeOp::new(metta.clone()));
        tref.register_token(regex(r"include"), move |_| { include_op.clone() });
        let pragma_op = Atom::gnd(PragmaOp::new(metta.settings().clone()));
        tref.register_token(regex(r"pragma!"), move |_| { pragma_op.clone() });

        // &self should be updated
        // TODO: adding &self might be done not by stdlib, but by MeTTa itself.
        // TODO: adding &self introduces self referencing and thus prevents space
        // from being freed. There are two options to eliminate this. (1) use weak
        // pointer and somehow use the same type to represent weak and strong
        // pointers to the atomspace. (2) resolve &self in GroundingSpace::query
        // method without adding it into container.
        let self_atom = Atom::gnd(space.clone());
        tref.register_token(regex(r"&self"), move |_| { self_atom.clone() });
    }

    #[cfg(not(feature = "minimal"))]
    pub fn register_rust_stdlib_tokens(target: &mut Tokenizer) {
        let mut rust_tokens = Tokenizer::new();
        let tref = &mut rust_tokens;

        tref.register_fallible_token(regex(r"[\-\+]?\d+"),
            |token| { Ok(Atom::gnd(Number::from_int_str(token)?)) });
        tref.register_fallible_token(regex(r"[\-\+]?\d+\.\d+"),
            |token| { Ok(Atom::gnd(Number::from_float_str(token)?)) });
        tref.register_fallible_token(regex(r"[\-\+]?\d+(\.\d+)?[eE][\-\+]?\d+"),
            |token| { Ok(Atom::gnd(Number::from_float_str(token)?)) });
        tref.register_token(regex(r"True|False"),
            |token| { Atom::gnd(Bool::from_str(token)) });
        tref.register_token(regex(r#""[^"]+""#),
            |token| { let mut s = String::from(token); s.remove(0); s.pop(); Atom::gnd(Str::from_string(s)) });
        let sum_op = Atom::gnd(SumOp{});
        tref.register_token(regex(r"\+"), move |_| { sum_op.clone() });
        let sub_op = Atom::gnd(SubOp{});
        tref.register_token(regex(r"\-"), move |_| { sub_op.clone() });
        let mul_op = Atom::gnd(MulOp{});
        tref.register_token(regex(r"\*"), move |_| { mul_op.clone() });
        let div_op = Atom::gnd(DivOp{});
        tref.register_token(regex(r"/"), move |_| { div_op.clone() });
        let mod_op = Atom::gnd(ModOp{});
        tref.register_token(regex(r"%"), move |_| { mod_op.clone() });
        let lt_op = Atom::gnd(LessOp{});
        tref.register_token(regex(r"<"), move |_| { lt_op.clone() });
        let gt_op = Atom::gnd(GreaterOp{});
        tref.register_token(regex(r">"), move |_| { gt_op.clone() });
        let le_op = Atom::gnd(LessEqOp{});
        tref.register_token(regex(r"<="), move |_| { le_op.clone() });
        let ge_op = Atom::gnd(GreaterEqOp{});
        tref.register_token(regex(r">="), move |_| { ge_op.clone() });
        let eq_op = Atom::gnd(EqualOp{});
        tref.register_token(regex(r"=="), move |_| { eq_op.clone() });
        let and_op = Atom::gnd(AndOp{});
        tref.register_token(regex(r"and"), move |_| { and_op.clone() });
        let or_op = Atom::gnd(OrOp{});
        tref.register_token(regex(r"or"), move |_| { or_op.clone() });
        let not_op = Atom::gnd(NotOp{});
        tref.register_token(regex(r"not"), move |_| { not_op.clone() });
        // NOTE: xor and flip are absent in Python intentionally for conversion testing
        let xor_op = Atom::gnd(XorOp{});
        tref.register_token(regex(r"xor"), move |_| { xor_op.clone() });
        let flip_op = Atom::gnd(FlipOp{});
        tref.register_token(regex(r"flip"), move |_| { flip_op.clone() });

        target.move_front(&mut rust_tokens);
    }

    pub static METTA_CODE: &'static str = include_str!("stdlib.metta");
}

#[cfg(not(feature = "minimal"))]
pub use non_minimal_only_stdlib::*;

#[cfg(feature = "minimal")]
use super::stdlib_minimal::*;

#[cfg(feature = "minimal")]
use crate::metta::runner::METTA_CODE;

/// Loader to Initialize the corelib module
///
/// NOTE: the corelib will be loaded automatically if the runner is initialized with one of the high-level
/// init functions such as [Metta::new] and [Metta::new_with_stdlib_loader]
#[derive(Debug)]
pub(crate) struct CoreLibLoader;

impl Default for CoreLibLoader {
    fn default() -> Self {
        CoreLibLoader
    }
}

impl ModuleLoader for CoreLibLoader {
    fn load(&self, context: &mut RunContext) -> Result<(), String> {
        let space = DynSpace::new(GroundingSpace::new());
        context.init_self_module(space, None);

        register_rust_stdlib_tokens(&mut *context.module().tokenizer().borrow_mut());

        let parser = SExprParser::new(METTA_CODE);
        context.push_parser(Box::new(parser));

        Ok(())
    }
}


#[test]
fn mod_space_op() {
    let program = r#"
        !(bind! &new_space (new-space))
        !(add-atom &new_space (mod-space! stdlib))
        !(get-atoms &new_space)
    "#;
    let runner = Metta::new(Some(runner::environment::EnvBuilder::test_env()));
    let result = runner.run(SExprParser::new(program)).unwrap();

    let stdlib_space = runner.module_space(runner.get_module_by_name("stdlib").unwrap());
    assert_eq!(result[2], vec![Atom::gnd(stdlib_space)]);
}

#[cfg(all(test, not(feature = "minimal")))]
mod tests {
    use super::*;
    use crate::atom::matcher::atoms_are_equivalent;
    use crate::metta::text::*;
    use crate::metta::runner::EnvBuilder;
    use crate::metta::types::validate_atom;
    use crate::common::test_utils::*;


    fn run_program(program: &str) -> Result<Vec<Vec<Atom>>, String> {
        let metta = Metta::new(Some(EnvBuilder::test_env()));
        metta.run(SExprParser::new(program))
    }

    #[test]
    fn match_op() {
        let space = DynSpace::new(metta_space("(A B)"));
        let match_op = MatchOp{};
        assert_eq!(match_op.execute(&mut vec![expr!({space}), expr!("A" "B"), expr!("B" "A")]),
            Ok(vec![expr!("B" "A")]));
    }

    #[test]
    fn match_op_issue_530() {
        let space = DynSpace::new(metta_space("(A $a $a)"));
        let match_op = MatchOp{};
        let result = match_op.execute(&mut vec![expr!({space}), expr!("A" x y), expr!("A" x y)]).unwrap();
        assert_eq!(result.len(), 1);
        assert!(atoms_are_equivalent(&result[0], &expr!("A" x x)),
            "atoms are not equivalent: expected: {}, actual: {}", expr!("A" x x), result[0]);
    }


    #[test]
    fn new_space_op() {
        let res = NewSpaceOp{}.execute(&mut vec![]).expect("No result returned");
        let space = res.get(0).expect("Result is empty");
        let space = space.as_gnd::<DynSpace>().expect("Result is not space");
        let space_atoms: Vec<Atom> = space.borrow().as_space().atom_iter().unwrap().cloned().collect();
        assert_eq_no_order!(space_atoms, Vec::<Atom>::new());
    }

    #[test]
    fn add_atom_op() {
        let space = DynSpace::new(GroundingSpace::new());
        let satom = Atom::gnd(space.clone());
        let res = AddAtomOp{}.execute(&mut vec![satom, expr!(("foo" "bar"))]).expect("No result returned");
        assert_eq!(res, vec![UNIT_ATOM()]);
        let space_atoms: Vec<Atom> = space.borrow().as_space().atom_iter().unwrap().cloned().collect();
        assert_eq_no_order!(space_atoms, vec![expr!(("foo" "bar"))]);
    }

    #[test]
    fn remove_atom_op() {
        let space = DynSpace::new(metta_space("
            (foo bar)
            (bar foo)
        "));
        let satom = Atom::gnd(space.clone());
        let res = RemoveAtomOp{}.execute(&mut vec![satom, expr!(("foo" "bar"))]).expect("No result returned");
        // REM: can return Bool in future
        assert_eq!(res, vec![UNIT_ATOM()]);
        let space_atoms: Vec<Atom> = space.borrow().as_space().atom_iter().unwrap().cloned().collect();
        assert_eq_no_order!(space_atoms, vec![expr!(("bar" "foo"))]);
    }

    #[test]
    fn get_atoms_op() {
        let space = DynSpace::new(metta_space("
            (foo bar)
            (bar foo)
        "));
        let satom = Atom::gnd(space.clone());
        let res = GetAtomsOp{}.execute(&mut vec![satom]).expect("No result returned");
        let space_atoms: Vec<Atom> = space.borrow().as_space().atom_iter().unwrap().cloned().collect();
        assert_eq_no_order!(res, space_atoms);
        assert_eq_no_order!(res, vec![expr!(("foo" "bar")), expr!(("bar" "foo"))]);
    }

    #[test]
    fn car_atom_op() {
        let res = CarAtomOp{}.execute(&mut vec![expr!(("A" "C") "B")]).expect("No result returned");
        assert_eq!(res, vec![expr!("A" "C")]);
    }

    #[test]
    fn cdr_atom_op() {
        let res = CdrAtomOp{}.execute(&mut vec![expr!(("A"))]).expect("No result returned");
        assert_eq!(res, vec![expr!()]);
        let res = CdrAtomOp{}.execute(&mut vec![expr!(("A" "C") ("D" "E") "B")]).expect("No result returned");
        assert_eq!(res, vec![expr!(("D" "E") "B")]);
        let res = CdrAtomOp{}.execute(&mut vec![expr!()]);
        assert_eq!(res, Err(ExecError::Runtime("cdr-atom expects non-empty expression".into())));
    }

    #[test]
    fn cons_atom_op() {
        let res = ConsAtomOp{}.execute(&mut vec![expr!("A"), expr!()]).expect("No result returned");
        assert_eq!(res, vec![expr!(("A"))]);
        let res = ConsAtomOp{}.execute(&mut vec![expr!("A" "F"), expr!(("B" "C") "D")]).expect("No result returned");
        assert_eq!(res, vec![expr!(("A" "F") ("B" "C") "D")]);
    }

    #[test]
    fn bind_new_space_op() {
        let tokenizer = Shared::new(Tokenizer::new());

        let bind_op = BindOp::new(tokenizer.clone());

        assert_eq!(bind_op.execute(&mut vec![sym!("&my"), sym!("definition")]), unit_result());
        let borrowed = tokenizer.borrow();
        let constr = borrowed.find_token("&my");
        assert!(constr.is_some());
        assert_eq!(constr.unwrap()("&my"), Ok(sym!("definition")));
    }

    #[test]
    fn case_op() {
        let space = DynSpace::new(metta_space("
            (= (foo) (A B))
        "));

        let case_op = CaseOp::new(space.clone());

        assert_eq!(case_op.execute(&mut vec![expr!(("foo")),
                expr!(((n "B") n) ("Empty" "D"))]),
            Ok(vec![Atom::sym("A")]));
        assert_eq!(case_op.execute(&mut vec![expr!({MatchOp{}} {space} ("B" "C") ("C" "B")),
                expr!(((n "C") n) ("Empty" "D"))]),
            Ok(vec![Atom::sym("D")]));
    }

    #[test]
    fn case_op_external_vars_at_right_are_kept_untouched() {
        let space = DynSpace::new(GroundingSpace::new());
        let case_op = CaseOp::new(space.clone());

        assert_eq!(case_op.execute(&mut vec![expr!(ext), expr!(((t t)))]),
            Ok(vec![expr!(ext)]));
        assert_eq!(case_op.execute(&mut vec![expr!(ext "A"), expr!(((t t)))]),
            Ok(vec![expr!(ext "A")]));
    }

    #[test]
    fn case_op_internal_variables_has_priority_in_template() {
        let space = DynSpace::new(GroundingSpace::new());
        let case_op = CaseOp::new(space.clone());

        assert_eq!(case_op.execute(&mut vec![expr!(x "A"), expr!(((x x)))]),
            Ok(vec![expr!(x "A")]));
    }

    fn assert_runtime_error(actual: Result<Vec<Atom>, ExecError>, expected: Regex) {
        match actual {
            Err(ExecError::Runtime(msg)) => assert!(expected.is_match(msg.as_str()),
                "Incorrect error message:\nexpected: {:?}\n  actual: {:?}", expected.to_string(), msg),
            _ => assert!(false, "Error is expected as result, {:?} returned", actual),
        }
    }

    #[test]
    fn assert_equal_op() {
        let space = DynSpace::new(metta_space("
            (= (foo) (A B))
            (= (foo) (B C))
            (= (bar) (B C))
            (= (bar) (A B))
            (= (err) (A B))
        "));

        let assert_equal_op = AssertEqualOp::new(space);

        assert_eq!(assert_equal_op.execute(&mut vec![expr!(("foo")), expr!(("bar"))]), unit_result());

        let actual = assert_equal_op.execute(&mut vec![expr!(("foo")), expr!(("err"))]);
        let expected = Regex::new("\nExpected: \\[(A B)\\]\nGot: \\[\\((B C)|, |(A B)\\){3}\\]\nExcessive result: (B C)").unwrap();
        assert_runtime_error(actual, expected);

        let actual = assert_equal_op.execute(&mut vec![expr!(("err")), expr!(("foo"))]);
        let expected = Regex::new("\nExpected: \\[\\((B C)|, |(A B)\\){3}\\]\nGot: \\[(A B)\\]\nMissed result: (B C)").unwrap();
        assert_runtime_error(actual, expected);
    }

    #[test]
    fn assert_equal_to_result_op() {
        let space = DynSpace::new(metta_space("
            (= (foo) (A B))
            (= (foo) (B C))
        "));
        let assert_equal_to_result_op = AssertEqualToResultOp::new(space);

        assert_eq!(assert_equal_to_result_op.execute(&mut vec![
                expr!(("foo")), expr!(("B" "C") ("A" "B"))]),
                unit_result());
    }

    #[test]
    fn collapse_op() {
        let space = DynSpace::new(metta_space("
            (= (foo) (A B))
            (= (foo) (B C))
        "));
        let collapse_op = CollapseOp::new(space);

        let actual = collapse_op.execute(&mut vec![expr!(("foo"))]).unwrap();
        assert_eq!(actual.len(), 1);
        assert_eq_no_order!(
            *atom_as_expr(&actual[0]).unwrap().children(),
            vec![expr!("B" "C"), expr!("A" "B")]);
    }

    #[test]
    fn superpose_op() {
        let space = DynSpace::new(GroundingSpace::new());
        let superpose_op = SuperposeOp::new(space);
        assert_eq!(superpose_op.execute(&mut vec![expr!("A" ("B" "C"))]),
            Ok(vec![sym!("A"), expr!("B" "C")]));
    }

    #[test]
    fn unique_op() {
        let space = DynSpace::new(metta_space("
            (= (foo) (A (B C)))
            (= (foo) (A (B C)))
            (= (foo) (f g))
            (= (foo) (f g))
            (= (foo) (f g))
            (= (foo) Z)
        "));
        let unique_op = UniqueOp::new(space);
        let actual = unique_op.execute(&mut vec![expr!(("foo"))]).unwrap();
        assert_eq_no_order!(actual,
                   vec![expr!("A" ("B" "C")), expr!("f" "g"), expr!("Z")]);
    }

    #[test]
    fn union_op() {
        let space = DynSpace::new(metta_space("
            (= (foo) (A (B C)))
            (= (foo) (A (B C)))
            (= (foo) (f g))
            (= (foo) (f g))
            (= (foo) (f g))
            (= (foo) Z)
            (= (bar) (A (B C)))
            (= (bar) p)
            (= (bar) p)
            (= (bar) (Q a))
        "));
        let union_op = UnionOp::new(space);
        let actual = union_op.execute(&mut vec![expr!(("foo")), expr!(("bar"))]).unwrap();
        assert_eq_no_order!(actual,
                   vec![expr!("A" ("B" "C")), expr!("A" ("B" "C")), expr!("f" "g"), expr!("f" "g"), expr!("f" "g"), expr!("Z"),
                        expr!("A" ("B" "C")), expr!("p"), expr!("p"), expr!("Q" "a")]);
    }

    #[test]
    fn intersection_op() {
        let space = DynSpace::new(metta_space("
            (= (foo) Z)
            (= (foo) (A (B C)))
            (= (foo) (A (B C)))
            (= (foo) (f g))
            (= (foo) (f g))
            (= (foo) (f g))
            (= (foo) (P b))
            (= (bar) (f g))
            (= (bar) (f g))
            (= (bar) (A (B C)))
            (= (bar) p)
            (= (bar) p)
            (= (bar) (Q a))
            (= (bar) Z)

            (= (nsl) 5)
            (= (nsl) 4)
            (= (nsl) 3)
            (= (nsl) 2)
            (= (nsr) 5)
            (= (nsr) 3)
        "));
        let intersection_op = IntersectionOp::new(space);
        let actual = intersection_op.execute(&mut vec![expr!(("foo")), expr!(("bar"))]).unwrap();
        assert_eq_no_order!(actual,
                   vec![expr!("A" ("B" "C")), expr!("f" "g"), expr!("f" "g"), expr!("Z")]);

        assert_eq_no_order!(intersection_op.execute(&mut vec![expr!(("nsl")), expr!(("nsr"))]).unwrap(),
                   vec![expr!("5"), expr!("3")]);
    }

    #[test]
    fn subtraction_op() {
        let space = DynSpace::new(metta_space("
            (= (foo) Z)
            (= (foo) S)
            (= (foo) S)
            (= (foo) (A (B C)))
            (= (foo) (A (B C)))
            (= (foo) (f g))
            (= (foo) (f g))
            (= (foo) (f g))
            (= (foo) (P b))
            (= (bar) (f g))
            (= (bar) (A (B C)))
            (= (bar) p)
            (= (bar) p)
            (= (bar) (Q a))
            (= (bar) Z)
            (= (bar) S)
            (= (bar) S)
            (= (bar) S)
        "));
        let subtraction_op = SubtractionOp::new(space);
        let actual = subtraction_op.execute(&mut vec![expr!(("foo")), expr!(("bar"))]).unwrap();
        assert_eq_no_order!(actual,
                   vec![expr!("A" ("B" "C")), expr!("f" "g"), expr!("f" "g"), expr!("P" "b")]);
    }

    #[test]
    fn superpose_op_type() {
        let space = DynSpace::new(GroundingSpace::new());
        assert!(validate_atom(space.borrow().as_space(), &expr!({SumOp{}}
            ({SuperposeOp::new(space.clone())} ({Number::Integer(1)} {Number::Integer(2)} {Number::Integer(3)}))
            {Number::Integer(1)})));
    }

    #[test]
    fn superpose_op_multiple_interpretations() {
        let metta = Metta::new(Some(EnvBuilder::test_env()));
        let parser = SExprParser::new("
            (= (f) A)
            (= (f) B)
            (= (g) C)
            (= (g) D)

            !(superpose ((f) (g)))
        ");

        assert_eq_metta_results!(metta.run(parser),
            Ok(vec![vec![expr!("A"), expr!("B"), expr!("C"), expr!("D")]]));
    }

    #[test]
    fn superpose_op_superposed_with_collapse() {
        let metta = Metta::new(Some(EnvBuilder::test_env()));
        let parser = SExprParser::new("
            (= (f) A)
            (= (f) B)

            !(let $x (collapse (f)) (superpose $x))
        ");

        assert_eq_metta_results!(metta.run(parser),
            Ok(vec![vec![expr!("A"), expr!("B")]]));
    }

    #[test]
    fn superpose_op_consumes_interpreter_errors() {
        let metta = Metta::new(Some(EnvBuilder::test_env()));
        let parser = SExprParser::new("
            (: f (-> A B))
            (= (f $x) $x)

            (: a A)
            (: b B)

            !(superpose ((f (superpose ())) (f a) (f b)))
        ");

        assert_eq!(metta.run(parser), Ok(vec![vec![
                expr!("Error" ("f" ({SuperposeOp{space:metta.space().clone()}} ())) "NoValidAlternatives"),
                expr!("a"), expr!("Error" "b" "BadType")]]));
    }

    #[test]
    fn get_type_op() {
        let space = DynSpace::new(metta_space("
            (: B Type)
            (: C Type)
            (: A B)
            (: A C)
        "));

        let get_type_op = GetTypeOp::new(space);
        assert_eq_no_order!(get_type_op.execute(&mut vec![sym!("A")]).unwrap(),
            vec![sym!("B"), sym!("C")]);
    }

    #[test]
    fn get_type_op_non_valid_atom() {
        let space = DynSpace::new(metta_space("
            (: f (-> Number String))
            (: 42 Number)
            (: \"test\" String)
        "));

        let get_type_op = GetTypeOp::new(space);
        assert_eq_no_order!(get_type_op.execute(&mut vec![expr!("f" "42")]).unwrap(),
            vec![sym!("String")]);
        assert_eq_no_order!(get_type_op.execute(&mut vec![expr!("f" "\"test\"")]).unwrap(),
            Vec::<Atom>::new());
    }

    #[test]
    fn println_op() {
        assert_eq!(PrintlnOp{}.execute(&mut vec![sym!("A")]), unit_result());
    }

    #[test]
    fn trace_op() {
        assert_eq!(TraceOp{}.execute(&mut vec![sym!("\"Here?\""), sym!("42")]),
                   Ok(vec![sym!("42")]));
    }

    #[test]
    fn nop_op() {
        assert_eq!(NopOp{}.execute(&mut vec![]), unit_result());
    }

    #[test]
    fn let_op() {
        assert_eq!(LetOp{}.execute(&mut vec![expr!(a b), expr!("A" "B"), expr!(b a)]),
            Ok(vec![expr!("B" "A")]));
    }

    #[test]
    fn let_op_external_vars_at_right_are_kept_untouched() {
        assert_eq!(LetOp{}.execute(&mut vec![expr!(t), expr!(ext), expr!(t)]),
            Ok(vec![expr!(ext)]));
        assert_eq!(LetOp{}.execute(&mut vec![expr!(t), expr!(ext "A"), expr!(t)]),
            Ok(vec![expr!(ext "A")]));
    }

    #[test]
    fn let_op_internal_variables_has_priority_in_template() {
        assert_eq!(LetOp{}.execute(&mut vec![expr!(x), expr!(x "A"), expr!(x)]),
            Ok(vec![expr!(x "A")]));
    }

    #[test]
    fn let_op_keep_variables_equalities_issue290() {
        assert_eq_metta_results!(run_program("!(let* (($f f) ($f $x)) $x)"), Ok(vec![vec![expr!("f")]]));
        assert_eq_metta_results!(run_program("!(let* (($f $x) ($f f)) $x)"), Ok(vec![vec![expr!("f")]]));
        assert_eq_metta_results!(run_program("!(let ($x $x) ($z $y) (let $y A ($z $y)))"), Ok(vec![vec![expr!("A" "A")]]));
        assert_eq_metta_results!(run_program("!(let ($x $x) ($z $y) (let $z A ($z $y)))"), Ok(vec![vec![expr!("A" "A")]]));
    }

    #[test]
    fn let_op_variables_visibility_pr262() {
        let program = "
            ;; Knowledge
            (→ P Q)
            (→ Q R)

            ;; Rule
            (= (rule (→ $p $q) (→ $q $r)) (→ $p $r))

            ;; Query (does not work as expected)
            (= (query $kb)
               (let* (($pq (→ $p $q))
                      ($qr (→ $q $r)))
                 (match $kb
                   ;; Premises
                   (, $pq $qr)
                   ;; Conclusion
                   (rule $pq $qr))))

            ;; Call
            !(query &self)
            ;; [(→ P R)]
        ";
        assert_eq_metta_results!(run_program(program), Ok(vec![vec![expr!("→" "P" "R")]]));
    }

    #[test]
    fn let_var_op() {
        assert_eq!(LetVarOp{}.execute(&mut vec![expr!(), sym!("B")]),
            Ok(vec![sym!("B")]));
        assert_eq!(LetVarOp{}.execute(&mut vec![expr!(((a "A"))), expr!(a)]),
            Ok(vec![expr!({LetOp{}} a "A" a)]));
        assert_eq!(LetVarOp{}.execute(&mut vec![expr!((a "A") (b "B")), expr!(b a)]),
            Ok(vec![expr!({LetOp{}} a "A" ({LetVarOp{}} ((b "B")) (b a)))]));
    }

    #[test]
    fn state_ops() {
        let result = NewStateOp{}.execute(&mut vec![expr!("A" "B")]).unwrap();
        let old_state = result.get(0).ok_or("error").unwrap();
        assert_eq!(old_state, &Atom::gnd(StateAtom::new(expr!("A" "B"))));
        let result = ChangeStateOp{}.execute(&mut vec!(old_state.clone(), expr!("C" "D"))).unwrap();
        let new_state = result.get(0).ok_or("error").unwrap();
        assert_eq!(old_state, new_state);
        assert_eq!(new_state, &Atom::gnd(StateAtom::new(expr!("C" "D"))));
        let result = GetStateOp{}.execute(&mut vec![new_state.clone()]);
        assert_eq!(result, Ok(vec![expr!("C" "D")]))
    }

    #[test]
    fn test_stdlib_uses_rust_grounded_tokens() {
        assert_eq!(run_program("!(if True ok nok)"), Ok(vec![vec![Atom::sym("ok")]]));
    }

    #[test]
    fn test_let_op_inside_other_operation() {
        assert_eq!(run_program("!(and True (let $x False $x))"), Ok(vec![vec![expr!({Bool(false)})]]));
    }

    #[test]
    fn test_quote() {
        let metta = Metta::new(Some(EnvBuilder::test_env()));
        let parser = SExprParser::new("
            (= (foo) a)
            (= (foo) b)
            !(foo)
            !(quote (foo))
        ");

        assert_eq_metta_results!(metta.run(parser),
            Ok(vec![
                vec![expr!("a"), expr!("b")],
                vec![expr!("quote" ("foo"))],
            ]));
    }

    #[test]
    fn test_unify() {
        let metta = Metta::new(Some(EnvBuilder::test_env()));
        let parser = SExprParser::new("
            !(unify (a $b 1 (d)) (a $a 1 (d)) ok nok)
            !(unify (a $b c) (a b $c) (ok $b $c) nok)
            !(unify $a (a b c) (ok $a) nok)
            !(unify (a b c) $a (ok $a) nok)
            !(unify (a b c) (a b d) ok nok)
            !(unify ($x a) (b $x) ok nok)
        ");

        assert_eq_metta_results!(metta.run(parser),
            Ok(vec![
                vec![expr!("ok")],
                vec![expr!("ok" "b" "c")],
                vec![expr!("ok" ("a" "b" "c"))],
                vec![expr!("ok" ("a" "b" "c"))],
                vec![expr!("nok")],
                vec![expr!("nok")]
            ]));
    }

    #[test]
    fn test_empty() {
        let metta = Metta::new(Some(EnvBuilder::test_env()));
        let parser = SExprParser::new("
            !(empty)
        ");

        assert_eq_metta_results!(metta.run(parser),
            Ok(vec![vec![]]));
    }

    #[test]
    fn sealed_op_runner() {
        let nested = run_program("!(sealed ($x) (sealed ($a $b) (= ($a $x $c) ($b))))");
        let simple_replace = run_program("!(sealed ($x $y) (= ($y) ($z)))");

        assert!(crate::atom::matcher::atoms_are_equivalent(&nested.unwrap()[0][0], &expr!("="(a b c) (z))));
        assert!(crate::atom::matcher::atoms_are_equivalent(&simple_replace.unwrap()[0][0], &expr!("="(y) (z))));
    }

    #[test]
    fn sealed_op_execute() {
        let val = SealedOp{}.execute(&mut vec![expr!(x y), expr!("="(y z))]);
        assert!(crate::atom::matcher::atoms_are_equivalent(&val.unwrap()[0], &expr!("="(y z))));
    }

    #[test]
    fn use_sealed_to_make_scoped_variable() {
        assert_eq!(run_program("!(let $x (input $x) (output $x))"), Ok(vec![vec![expr!("output" ("input" x))]]));
        assert_eq!(run_program("!(let ($sv $st) (sealed ($x) ($x (output $x)))
               (let $sv (input $x) $st))"), Ok(vec![vec![expr!("output" ("input" x))]]));
    }

    #[derive(Clone, PartialEq, Debug)]
    pub struct SomeGndAtom { }

    impl Display for SomeGndAtom {
        fn fmt(&self, f: &mut std::fmt::Formatter<'_>) -> std::fmt::Result {
            write!(f, "some-gnd-atom")
        }
    }

    impl Grounded for SomeGndAtom {
        fn type_(&self) -> Atom {
            Atom::expr([ARROW_SYMBOL, sym!("Arg1Type"), sym!("Arg2Type"), sym!("ReturnType")])
        }

        fn execute(&self, _args: &[Atom]) -> Result<Vec<Atom>, ExecError> {
            execute_not_executable(self)
        }

        fn match_(&self, other: &Atom) -> MatchResultIter {
            match_by_equality(self, other)
        }
    }

    #[test]
    fn test_get_doc_func() {
        let metta = Metta::new(Some(EnvBuilder::test_env()));
        let parser = SExprParser::new(r#"
            (: Arg1Type Type)
            (: Arg2Type Type)
            (: ReturnType Type)
            (: some-func (-> Arg1Type Arg2Type ReturnType))
            (@doc some-func
              (@desc "Test function")
              (@params (
                (@param "First argument")
                (@param "Second argument")
              ))
              (@return "Return value")
            )
            
            !(get-doc some-func)
        "#);

        assert_eq_metta_results!(metta.run(parser), Ok(vec![
            vec![expr!("@doc-formal"
                ("@item" "some-func")
                ("@kind" "function")
                ("@type" ("->" "Arg1Type" "Arg2Type" "ReturnType"))
                ("@desc" {Str::from_str("Test function")})
                ("@params" (
                    ("@param" ("@type" "Arg1Type") ("@desc" {Str::from_str("First argument")}))
                    ("@param" ("@type" "Arg2Type") ("@desc" {Str::from_str("Second argument")})) ))
                ("@return" ("@type" "ReturnType") ("@desc" {Str::from_str("Return value")})) )],
        ]));
    }

    #[test]
    fn test_get_doc_atom() {
        let metta = Metta::new(Some(EnvBuilder::test_env()));
        let parser = SExprParser::new(r#"
            (: SomeAtom SomeType)
            (@doc SomeAtom (@desc "Test symbol atom having specific type"))

            !(get-doc SomeAtom)
        "#);

        assert_eq_metta_results!(metta.run(parser), Ok(vec![
            vec![expr!("@doc-formal"
                ("@item" "SomeAtom")
                ("@kind" "atom")
                ("@type" "SomeType")
                ("@desc" {Str::from_str("Test symbol atom having specific type")}) )],
        ]));
    }

    #[test]
    fn test_get_doc_gnd_func() {
        let metta = Metta::new(Some(EnvBuilder::test_env()));
        metta.tokenizer().borrow_mut()
            .register_token(regex::Regex::new(r"some-gnd-atom").unwrap(), |_| Atom::gnd(SomeGndAtom{}));
        let parser = SExprParser::new(r#"
            (@doc some-gnd-atom
              (@desc "Test function")
              (@params (
                (@param "First argument")
                (@param "Second argument")
              ))
              (@return "Return value")
            )
            !(get-doc some-gnd-atom)
        "#);

        assert_eq_metta_results!(metta.run(parser), Ok(vec![
            vec![expr!("@doc-formal"
                ("@item" {SomeGndAtom{}})
                ("@kind" "function")
                ("@type" ("->" "Arg1Type" "Arg2Type" "ReturnType"))
                ("@desc" {Str::from_str("Test function")})
                ("@params" (
                    ("@param" ("@type" "Arg1Type") ("@desc" {Str::from_str("First argument")}))
                    ("@param" ("@type" "Arg2Type") ("@desc" {Str::from_str("Second argument")})) ))
                ("@return" ("@type" "ReturnType") ("@desc" {Str::from_str("Return value")})) )],
        ]));
    }

    #[test]
    fn test_get_doc_no_doc() {
        let metta = Metta::new(Some(EnvBuilder::test_env()));
        let parser = SExprParser::new(r#"
            !(get-doc NoSuchAtom)
        "#);

        assert_eq_metta_results!(metta.run(parser), Ok(vec![
            vec![expr!("@doc-formal"
                ("@item" "NoSuchAtom")
                ("@kind" "atom")
                ("@type" "%Undefined%")
                ("@desc" {Str::from_str("No documentation")}) )],
        ]));
    }

    #[test]
    fn test_get_doc_function_call() {
        let metta = Metta::new(Some(EnvBuilder::test_env()));
        let parser = SExprParser::new(r#"
            (: Arg1Type Type)
            (: Arg2Type Type)
            (: ReturnType Type)
            (: some-func (-> Arg1Type Arg2Type ReturnType))
            (@doc some-func
              (@desc "Test function")
              (@params (
                (@param "First argument")
                (@param "Second argument")
              ))
              (@return "Return value")
            )

            !(get-doc (some-func arg1 arg2))
        "#);

        assert_eq_metta_results!(metta.run(parser), Ok(vec![
            vec![expr!("@doc-formal"
                ("@item" ("some-func" "arg1" "arg2"))
                ("@kind" "atom")
                ("@type" "ReturnType")
                ("@desc" {Str::from_str("No documentation")}) )],
        ]));
    }

    #[test]
    fn test_get_doc_no_type() {
        let metta = Metta::new(Some(EnvBuilder::test_env()));
        let parser = SExprParser::new(r#"
            (@doc some-func-no-type
              (@desc "Test function")
              (@params (
                (@param "First argument")
                (@param "Second argument")
              ))
              (@return "Return value")
            )

            !(get-doc some-func-no-type)
        "#);

        assert_eq_metta_results!(metta.run(parser), Ok(vec![
            vec![expr!("@doc-formal"
                ("@item" "some-func-no-type")
                ("@kind" "function")
                ("@type" "%Undefined%")
                ("@desc" {Str::from_str("Test function")})
                ("@params" (
                    ("@param" ("@type" "%Undefined%") ("@desc" {Str::from_str("First argument")}))
                    ("@param" ("@type" "%Undefined%") ("@desc" {Str::from_str("Second argument")})) ))
                ("@return" ("@type" "%Undefined%") ("@desc" {Str::from_str("Return value")})) )],
        ]));
    }
}<|MERGE_RESOLUTION|>--- conflicted
+++ resolved
@@ -29,10 +29,10 @@
     Ok(vec![UNIT_ATOM()])
 }
 
-<<<<<<< HEAD
 pub(crate) fn regex(regex: &str) -> Regex {
     Regex::new(regex).unwrap()
-=======
+}
+
 // TODO: remove hiding errors completely after making it possible passing
 // them to the user
 fn interpret_no_error(space: DynSpace, expr: &Atom) -> Result<Vec<Atom>, String> {
@@ -42,7 +42,6 @@
         Ok(result) => Ok(result),
         Err(_) => Ok(vec![]),
     }
->>>>>>> f186f103
 }
 
 #[derive(Clone, Debug)]
@@ -963,7 +962,6 @@
     }
 }
 
-<<<<<<< HEAD
 /// The op atoms that depend on the pkg_mgmt feature
 #[cfg(feature = "pkg_mgmt")]
 pub(crate) mod pkg_mgmt_ops {
@@ -1309,7 +1307,9 @@
         tref.register_token(regex(r"catalog-update!"), move |_| { catalog_update_op.clone() });
         let catalog_clear_op = Atom::gnd(CatalogClearOp::new(metta.clone()));
         tref.register_token(regex(r"catalog-clear!"), move |_| { catalog_clear_op.clone() });
-=======
+    }
+}
+
 #[derive(Clone, PartialEq, Debug)]
 pub struct UniqueOp {
     pub(crate) space: DynSpace,
@@ -1551,7 +1551,6 @@
 
     fn match_(&self, other: &Atom) -> MatchResultIter {
         match_by_equality(self, other)
->>>>>>> f186f103
     }
 }
 
